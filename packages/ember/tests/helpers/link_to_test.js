import {
  moduleFor,
  ApplicationTestCase
} from 'internal-test-helpers';

import {
  Controller,
  inject,
  A as emberA
} from 'ember-runtime';
import {
  instrumentationSubscribe as subscribe,
  instrumentationReset as reset,
  alias
} from 'ember-metal';
import { Route, NoneLocation } from 'ember-routing';
import { EMBER_IMPROVED_INSTRUMENTATION } from 'ember/features';

// IE includes the host name
function normalizeUrl(url) {
  return url.replace(/https?:\/\/[^\/]+/, '');
}

function shouldNotBeActive(assert, element) {
  checkActive(assert, element, false);
}

function shouldBeActive(assert, element) {
  checkActive(assert, element, true);
}

function checkActive(assert, element, active) {
  let classList = element.attr('class');
  assert.equal(classList.indexOf('active') > -1, active, `${element} active should be ${active}`);
}

moduleFor('The {{link-to}} helper - basic tests', class extends ApplicationTestCase {

  constructor() {
    super();

    this.router.map(function() {
      this.route('about');
    });

    this.addTemplate('index', `
      <h3 class="home">Home</h3>
      {{#link-to 'about' id='about-link'}}About{{/link-to}}
      {{#link-to 'index' id='self-link'}}Self{{/link-to}}
    `);
    this.addTemplate('about', `
      <h3 class="about">About</h3>
      {{#link-to 'index' id='home-link'}}Home{{/link-to}}
      {{#link-to 'about' id='self-link'}}Self{{/link-to}}
    `);
  }

  ['@test The {{link-to}} helper moves into the named route'](assert) {
<<<<<<< HEAD
    this.visit('/');
    assert.equal(this.$('h3.home').length, 1, 'The home template was rendered');
    assert.equal(this.$('#self-link.active').length, 1, 'The self-link was rendered with active class');
    assert.equal(this.$('#about-link:not(.active)').length, 1, 'The other link was rendered without active class');

    this.click('#about-link');

    assert.equal(this.$('h3.about').length, 1, 'The about template was rendered');
    assert.equal(this.$('#self-link.active').length, 1, 'The self-link was rendered with active class');
    assert.equal(this.$('#home-link:not(.active)').length, 1, 'The other link was rendered without active class');
=======
    return this.visit('/')
      .then(() => {
        assert.equal(this.$('h3:contains(Home)').length, 1, 'The home template was rendered');
        assert.equal(this.$('#self-link.active').length, 1, 'The self-link was rendered with active class');
        assert.equal(this.$('#about-link:not(.active)').length, 1, 'The other link was rendered without active class');

        return this.click('#about-link');
      })
      .then(() => {
        assert.equal(this.$('h3:contains(About)').length, 1, 'The about template was rendered');
        assert.equal(this.$('#self-link.active').length, 1, 'The self-link was rendered with active class');
        assert.equal(this.$('#home-link:not(.active)').length, 1, 'The other link was rendered without active class');
      });
>>>>>>> d7b15eea
  }

  [`@test the {{link-to}} helper doesn't add an href when the tagName isn't 'a'`](assert) {
    this.addTemplate('index', `
      {{#link-to 'about' id='about-link' tagName='div'}}About{{/link-to}}
    `);

    return this.visit('/').then(() => {
      assert.equal(this.$('#about-link').attr('href'), undefined, 'there is no href attribute');
    });
  }

  [`@test the {{link-to}} applies a 'disabled' class when disabled`](assert) {
    this.addTemplate('index', `
      {{#link-to "about" id="about-link-static" disabledWhen="shouldDisable"}}About{{/link-to}}
      {{#link-to "about" id="about-link-dynamic" disabledWhen=dynamicDisabledWhen}}About{{/link-to}}
    `);

    this.add('controller:index', Controller.extend({
      shouldDisable: true,
      dynamicDisabledWhen: 'shouldDisable'
    }));

    return this.visit('/').then(() => {
      assert.equal(this.$('#about-link-static.disabled').length, 1, 'The static link is disabled when its disabledWhen is true');
      assert.equal(this.$('#about-link-dynamic.disabled').length, 1, 'The dynamic link is disabled when its disabledWhen is true');

      let controller = this.applicationInstance.lookup('controller:index');
      this.runTask(() => controller.set('dynamicDisabledWhen', false));

      assert.equal(this.$('#about-link-dynamic.disabled').length, 0, 'The dynamic link is re-enabled when its disabledWhen becomes false');
    });
  }

  [`@test the {{link-to}} doesn't apply a 'disabled' class if disabledWhen is not provided`](assert) {
    this.addTemplate('index', `{{#link-to "about" id="about-link"}}About{{/link-to}}`);

    return this.visit('/').then(() => {
      assert.ok(!this.$('#about-link').hasClass('disabled'), 'The link is not disabled if disabledWhen not provided');
    });
  }

  [`@test the {{link-to}} helper supports a custom disabledClass`](assert) {
    this.addTemplate('index', `
      {{#link-to "about" id="about-link" disabledWhen=true disabledClass="do-not-want"}}About{{/link-to}}
    `);

    return this.visit('/').then(() => {
      assert.equal(this.$('#about-link.do-not-want').length, 1, 'The link can apply a custom disabled class');
    });
  }

  [`@test the {{link-to}} helper supports a custom disabledClass set via bound param`](assert) {
    this.addTemplate('index', `
      {{#link-to "about" id="about-link" disabledWhen=true disabledClass=disabledClass}}About{{/link-to}}
    `);

    this.add('controller:index', Controller.extend({
      disabledClass: 'do-not-want'
    }));

    return this.visit('/').then(() => {
      assert.equal(this.$('#about-link.do-not-want').length, 1, 'The link can apply a custom disabled class via bound param');
    });
  }

  [`@test the {{link-to}} helper does not respond to clicks when disabledWhen`](assert) {
    this.addTemplate('index', `
      {{#link-to "about" id="about-link" disabledWhen=true}}About{{/link-to}}
    `);

<<<<<<< HEAD
    this.visit('/');
    this.click('#about-link');

    assert.equal(this.$('h3.about').length, 0, 'Transitioning did not occur');
=======
    return this.visit('/')
      .then(() => {
        return this.click('#about-link');
      })
      .then(() => {
        assert.equal(this.$('h3:contains(About)').length, 0, 'Transitioning did not occur');
      });
>>>>>>> d7b15eea
  }

  [`@test the {{link-to}} helper does not respond to clicks when disabled`](assert) {
    this.addTemplate('index', `
      {{#link-to "about" id="about-link" disabled=true}}About{{/link-to}}
    `);

<<<<<<< HEAD
    this.visit('/');
    this.click('#about-link');

    assert.equal(this.$('h3.about').length, 0, 'Transitioning did not occur');
=======
    return this.visit('/')
      .then(() => {
        return this.click('#about-link');
      })
      .then(() => {
        assert.equal(this.$('h3:contains(About)').length, 0, 'Transitioning did not occur');
      });
>>>>>>> d7b15eea
  }

  [`@test the {{link-to}} helper responds to clicks according to its disabledWhen bound param`](assert) {
    this.addTemplate('index', `
      {{#link-to "about" id="about-link" disabledWhen=disabledWhen}}About{{/link-to}}
    `);

    this.add('controller:index', Controller.extend({
      disabledWhen: true
    }));

<<<<<<< HEAD
    this.visit('/');

    this.click('#about-link');

    assert.equal(this.$('h3.about').length, 0, 'Transitioning did not occur');

    let controller = this.applicationInstance.lookup('controller:index');
    this.runTask(() => controller.set('disabledWhen', false));

    this.click('#about-link');

    assert.equal(this.$('h3.about').length, 1, 'Transitioning did occur when disabledWhen became false');
=======
    return this.visit('/')
      .then(() => {
        return this.click('#about-link');
      })
      .then(() => {
        assert.equal(this.$('h3:contains(About)').length, 0, 'Transitioning did not occur');

        let controller = this.applicationInstance.lookup('controller:index');
        controller.set('disabledWhen', false);

        return this.runLoopSettled();
      })
      .then(() => {
        return this.click('#about-link');
      })
      .then(() => {
        assert.equal(this.$('h3:contains(About)').length, 1, 'Transitioning did occur when disabledWhen became false');
      });
>>>>>>> d7b15eea
  }

  [`@test The {{link-to}} helper supports a custom activeClass`](assert) {
    this.addTemplate('index', `
      <h3 class="home">Home</h3>
      {{#link-to 'about' id='about-link'}}About{{/link-to}}
      {{#link-to 'index' id='self-link' activeClass='zomg-active'}}Self{{/link-to}}
    `);

<<<<<<< HEAD
    this.visit('/');

    assert.equal(this.$('h3.home').length, 1, 'The home template was rendered');
    assert.equal(this.$('#self-link.zomg-active').length, 1, 'The self-link was rendered with active class');
    assert.equal(this.$('#about-link:not(.active)').length, 1, 'The other link was rendered without active class');
=======
    return this.visit('/').then(() => {
      assert.equal(this.$('h3:contains(Home)').length, 1, 'The home template was rendered');
      assert.equal(this.$('#self-link.zomg-active').length, 1, 'The self-link was rendered with active class');
      assert.equal(this.$('#about-link:not(.active)').length, 1, 'The other link was rendered without active class');
    });
>>>>>>> d7b15eea
  }

  [`@test The {{link-to}} helper supports a custom activeClass from a bound param`](assert) {
    this.addTemplate('index', `
      <h3 class="home">Home</h3>
      {{#link-to 'about' id='about-link'}}About{{/link-to}}
      {{#link-to 'index' id='self-link' activeClass=activeClass}}Self{{/link-to}}
    `);

    this.add('controller:index', Controller.extend({
      activeClass: 'zomg-active'
    }));

<<<<<<< HEAD
    this.visit('/');

    assert.equal(this.$('h3.home').length, 1, 'The home template was rendered');
    assert.equal(this.$('#self-link.zomg-active').length, 1, 'The self-link was rendered with active class');
    assert.equal(this.$('#about-link:not(.active)').length, 1, 'The other link was rendered without active class');
=======
    return this.visit('/').then(() => {
      assert.equal(this.$('h3:contains(Home)').length, 1, 'The home template was rendered');
      assert.equal(this.$('#self-link.zomg-active').length, 1, 'The self-link was rendered with active class');
      assert.equal(this.$('#about-link:not(.active)').length, 1, 'The other link was rendered without active class');
    });
>>>>>>> d7b15eea
  }

  [`@test The {{link-to}} helper supports 'classNameBindings' with custom values [GH #11699]`](assert) {
    this.addTemplate('index', `
      <h3 class="home">Home</h3>
      {{#link-to 'about' id='about-link' classNameBindings='foo:foo-is-true:foo-is-false'}}About{{/link-to}}
    `);

    this.add('controller:index', Controller.extend({
      foo: false
    }));

    return this.visit('/').then(() => {
      assert.equal(this.$('#about-link.foo-is-false').length, 1, 'The about-link was rendered with the falsy class');

      let controller = this.applicationInstance.lookup('controller:index');
      this.runTask(() => controller.set('foo', true));

      assert.equal(this.$('#about-link.foo-is-true').length, 1, 'The about-link was rendered with the truthy class after toggling the property');
    });
  }
});

moduleFor('The {{link-to}} helper - location hooks', class extends ApplicationTestCase {

  constructor() {
    super();

    this.updateCount = 0;
    this.replaceCount = 0;

    let testContext = this;
    this.add('location:none', NoneLocation.extend({
      setURL() {
        testContext.updateCount++;
        return this._super(...arguments);
      },
      replaceURL() {
        testContext.replaceCount++;
        return this._super(...arguments);
      }
    }));

    this.router.map(function() {
      this.route('about');
    });

    this.addTemplate('index', `
      <h3 class="home">Home</h3>
      {{#link-to 'about' id='about-link'}}About{{/link-to}}
      {{#link-to 'index' id='self-link'}}Self{{/link-to}}
    `);
    this.addTemplate('about', `
      <h3 class="about">About</h3>
      {{#link-to 'index' id='home-link'}}Home{{/link-to}}
      {{#link-to 'about' id='self-link'}}Self{{/link-to}}
    `);
  }

  visit() {
    return super.visit(...arguments).then(() => {
      this.updateCountAfterVisit = this.updateCount;
      this.replaceCountAfterVisit = this.replaceCount;
    });
  }

  ['@test The {{link-to}} helper supports URL replacement'](assert) {
    this.addTemplate('index', `
      <h3 class="home">Home</h3>
      {{#link-to 'about' id='about-link' replace=true}}About{{/link-to}}
    `);

    return this.visit('/')
      .then(() => {
        return this.click('#about-link');
      })
      .then(() => {
        assert.equal(
          this.updateCount, this.updateCountAfterVisit,
          'setURL should not be called'
        );
        assert.equal(
          this.replaceCount, this.replaceCountAfterVisit + 1,
          'replaceURL should be called once'
        );
      });
  }

  ['@test The {{link-to}} helper supports URL replacement via replace=boundTruthyThing'](assert) {
    this.addTemplate('index', `
      <h3 class="home">Home</h3>
      {{#link-to 'about' id='about-link' replace=boundTruthyThing}}About{{/link-to}}
    `);

    this.add('controller:index', Controller.extend({
      boundTruthyThing: true
    }));

    return this.visit('/')
      .then(() => {
        return this.click('#about-link');
      })
      .then(() => {
        assert.equal(
          this.updateCount, this.updateCountAfterVisit,
          'setURL should not be called'
        );
        assert.equal(
          this.replaceCount, this.replaceCountAfterVisit + 1,
          'replaceURL should be called once'
        );
      });
  }

  ['@test The {{link-to}} helper supports setting replace=boundFalseyThing'](assert) {
    this.addTemplate('index', `
      <h3 class="home">Home</h3>
      {{#link-to 'about' id='about-link' replace=boundFalseyThing}}About{{/link-to}}
    `);

    this.add('controller:index', Controller.extend({
      boundFalseyThing: false
    }));

    return this.visit('/')
      .then(() => {
        return this.click('#about-link');
      })
      .then(() => {
        assert.equal(
          this.updateCount, this.updateCountAfterVisit + 1,
          'setURL should be called'
        );
        assert.equal(
          this.replaceCount, this.replaceCountAfterVisit,
          'replaceURL should not be called'
        );
      });
  }

});

if (EMBER_IMPROVED_INSTRUMENTATION) {
  moduleFor('The {{link-to}} helper with EMBER_IMPROVED_INSTRUMENTATION', class extends ApplicationTestCase {

    constructor() {
      super();

      this.router.map(function() {
        this.route('about');
      });

      this.addTemplate('index', `
        <h3 class="home">Home</h3>
        {{#link-to 'about' id='about-link'}}About{{/link-to}}
        {{#link-to 'index' id='self-link'}}Self{{/link-to}}
      `);
      this.addTemplate('about', `
        <h3 class="about">About</h3>
        {{#link-to 'index' id='home-link'}}Home{{/link-to}}
        {{#link-to 'about' id='self-link'}}Self{{/link-to}}
      `);
    }

    beforeEach() {
      return this.visit('/');
    }

    afterEach() {
      reset();

      return super.afterEach();
    }

    ['@test The {{link-to}} helper fires an interaction event'](assert) {
      assert.expect(2);

      subscribe('interaction.link-to', {
        before() {
          assert.ok(true, 'instrumentation subscriber was called');
        },
        after() {
          assert.ok(true, 'instrumentation subscriber was called');
        }
      });

      return this.click('#about-link');
    }

    ['@test The {{link-to}} helper interaction event includes the route name'](assert) {
      assert.expect(2);

      subscribe('interaction.link-to', {
        before(name, timestamp, { routeName }) {
          assert.equal(routeName, 'about', 'instrumentation subscriber was passed route name');
        },
        after(name, timestamp, { routeName }) {
          assert.equal(routeName, 'about', 'instrumentation subscriber was passed route name');
        }
      });

      return this.click('#about-link');
    }

    ['@test The {{link-to}} helper interaction event includes the transition in the after hook'](assert) {
      assert.expect(1);

      subscribe('interaction.link-to', {
        before() {},
        after(name, timestamp, { transition }) {
          assert.equal(transition.targetName, 'about', 'instrumentation subscriber was passed route name');
        }
      });

      return this.click('#about-link');
    }
  });
}

moduleFor('The {{link-to}} helper - nested routes and link-to arguments', class extends ApplicationTestCase {

  ['@test The {{link-to}} helper supports leaving off .index for nested routes'](assert) {
    this.router.map(function() {
      this.route('about', function() {
        this.route('item');
      });
    });

    this.addTemplate('about', `<h1>About</h1>{{outlet}}`);
    this.addTemplate('about.index', `<div id='index'>Index</div>`);
    this.addTemplate('about.item', `<div id='item'>{{#link-to 'about'}}About{{/link-to}}</div>`);

    return this.visit('/about/item').then(() => {
      assert.equal(normalizeUrl(this.$('#item a').attr('href')), '/about');
    });
  }

  [`@test The {{link-to}} helper supports custom, nested, current-when`](assert) {
    this.router.map(function() {
      this.route('index', { path: '/' }, function() {
        this.route('about');
      });

      this.route('item');
    });

    this.addTemplate('index', `<h3 class="home">Home</h3>{{outlet}}`);
    this.addTemplate('index.about', `
      {{#link-to 'item' id='other-link' current-when='index'}}ITEM{{/link-to}}
    `);

    return this.visit('/about').then(() => {
      assert.equal(this.$('#other-link.active').length, 1, 'The link is active since current-when is a parent route');
    });
  }

  [`@test The {{link-to}} helper does not disregard current-when when it is given explicitly for a route`](assert) {
    this.router.map(function() {
      this.route('index', { path: '/' }, function() {
        this.route('about');
      });

      this.route('items', function() {
        this.route('item');
      });
    });

    this.addTemplate('index', `<h3 class="home">Home</h3>{{outlet}}`);
    this.addTemplate('index.about', `
      {{#link-to 'items' id='other-link' current-when='index'}}ITEM{{/link-to}}
    `);

    return this.visit('/about').then(() => {
      assert.equal(this.$('#other-link.active').length, 1, 'The link is active when current-when is given for explicitly for a route');
    });
  }

  ['@test The {{link-to}} helper does not disregard current-when when it is set via a bound param'](assert) {
    this.router.map(function() {
      this.route('index', { path: '/' }, function() {
        this.route('about');
      });

      this.route('items', function() {
        this.route('item');
      });
    });

    this.add('controller:index.about', Controller.extend({
      currentWhen: 'index'
    }));

    this.addTemplate('index', `<h3 class="home">Home</h3>{{outlet}}`);
    this.addTemplate('index.about', `{{#link-to 'items' id='other-link' current-when=currentWhen}}ITEM{{/link-to}}`);

    return this.visit('/about').then(() => {
      assert.equal(this.$('#other-link.active').length, 1, 'The link is active when current-when is given for explicitly for a route');
    });
  }

  ['@test The {{link-to}} helper supports multiple current-when routes'](assert) {
    this.router.map(function() {
      this.route('index', { path: '/' }, function() {
        this.route('about');
      });
      this.route('item');
      this.route('foo');
    });

    this.addTemplate('index', `<h3 class="home">Home</h3>{{outlet}}`);
    this.addTemplate('index.about', `{{#link-to 'item' id='link1' current-when='item index'}}ITEM{{/link-to}}`);
    this.addTemplate('item', `{{#link-to 'item' id='link2' current-when='item index'}}ITEM{{/link-to}}`);
    this.addTemplate('foo', `{{#link-to 'item' id='link3' current-when='item index'}}ITEM{{/link-to}}`);

    return this.visit('/about')
      .then(() => {
        assert.equal(this.$('#link1.active').length, 1, 'The link is active since current-when contains the parent route');

        return this.visit('/item');
      })
      .then(() => {
        assert.equal(this.$('#link2.active').length, 1, 'The link is active since you are on the active route');

        return this.visit('/foo');
      })
      .then(() => {
        assert.equal(this.$('#link3.active').length, 0, 'The link is not active since current-when does not contain the active route');
      });
  }

  ['@test The {{link-to}} helper supports boolean values for current-when'](assert) {
    this.router.map(function() {
      this.route('index', { path: '/' }, function() {
        this.route('about');
      });
      this.route('item');
    });

    this.addTemplate('index', `<h3 class="home">Home</h3>{{outlet}}`);
    this.addTemplate('index.about', `{{#link-to 'item' id='other-link' current-when=true}}ITEM{{/link-to}}`);

    return this.visit('/about').then(() => {
      assert.equal(this.$('#other-link').length, 1, 'The link is active since current-when is true');
    });
  }

  ['@test The {{link-to}} helper defaults to bubbling'](assert) {
    this.addTemplate('about', `
      <div {{action 'hide'}}>
        {{#link-to 'about.contact' id='about-contact'}}About{{/link-to}}
      </div>
      {{outlet}}
    `);
    this.addTemplate('about.contact', `
      <h1 id='contact'>Contact</h1>
    `);

    this.router.map(function() {
      this.route('about', function() {
        this.route('contact');
      });
    });

    let hidden = 0;

    this.add('route:about', Route.extend({
      actions: {
        hide() {
          hidden++;
        }
      }
    }));

    return this.visit('/about')
      .then(() => {
        return this.click('#about-contact');
      })
      .then(() => {
        assert.equal(this.$('#contact').text(), 'Contact', 'precond - the link worked');

        assert.equal(hidden, 1, 'The link bubbles');
      });
  }

  [`@test The {{link-to}} helper supports bubbles=false`](assert) {
    this.addTemplate('about', `
      <div {{action 'hide'}}>
        {{#link-to 'about.contact' id='about-contact' bubbles=false}}
          About
        {{/link-to}}
      </div>
      {{outlet}}
    `);
    this.addTemplate('about.contact', `<h1 id='contact'>Contact</h1>`);

    this.router.map(function() {
      this.route('about', function() {
        this.route('contact');
      });
    });

    let hidden = 0;

    this.add('route:about', Route.extend({
      actions: {
        hide() {
          hidden++;
        }
      }
    }));

    return this.visit('/about')
      .then(() => {
        return this.click('#about-contact');
      })
      .then(() => {
        assert.equal(this.$('#contact').text(), 'Contact', 'precond - the link worked');

        assert.equal(hidden, 0, "The link didn't bubble");
      });
  }

  [`@test The {{link-to}} helper supports bubbles=boundFalseyThing`](assert) {
    this.addTemplate('about', `
      <div {{action 'hide'}}>
        {{#link-to 'about.contact' id='about-contact' bubbles=boundFalseyThing}}
          About
        {{/link-to}}
      </div>
      {{outlet}}
    `);
    this.addTemplate('about.contact', `<h1 id='contact'>Contact</h1>`);

    this.add('controller:about', Controller.extend({
      boundFalseyThing: false
    }));

    this.router.map(function() {
      this.route('about', function() {
        this.route('contact');
      });
    });

    let hidden = 0;

    this.add('route:about', Route.extend({
      actions: {
        hide() {
          hidden++;
        }
      }
    }));

    return this.visit('/about')
      .then(() => {
        return this.click('#about-contact');
      })
      .then(() => {
        assert.equal(this.$('#contact').text(), 'Contact', 'precond - the link worked');
        assert.equal(hidden, 0, "The link didn't bubble");
      });
  }

  [`@test The {{link-to}} helper moves into the named route with context`](assert) {
    this.router.map(function() {
      this.route('about');
      this.route('item', { path: '/item/:id' });
    });

    this.addTemplate('about', `
      <h3 class="list">List</h3>
      <ul>
        {{#each model as |person|}}
          <li>
            {{#link-to 'item' person id=person.id}}
              {{person.name}}
            {{/link-to}}
          </li>
        {{/each}}
      </ul>
      {{#link-to 'index' id='home-link'}}Home{{/link-to}}
    `);

    this.addTemplate('item', `
      <h3 class="item">Item</h3>
      <p>{{model.name}}</p>
      {{#link-to 'index' id='home-link'}}Home{{/link-to}}
    `);

    this.addTemplate('index', `
      <h3 class="home">Home</h3>
      {{#link-to 'about' id='about-link'}}About{{/link-to}}
    `);

    this.add('route:about', Route.extend({
      model() {
        return [
          { id: 'yehuda', name: 'Yehuda Katz' },
          { id: 'tom', name: 'Tom Dale' },
          { id: 'erik', name: 'Erik Brynroflsson' }
        ];
      }
    }));

<<<<<<< HEAD
    this.visit('/about');

    assert.equal(this.$('h3.list').length, 1, 'The home template was rendered');
    assert.equal(normalizeUrl(this.$('#home-link').attr('href')), '/', 'The home link points back at /');

    this.click('#yehuda');

    assert.equal(this.$('h3.item').length, 1, 'The item template was rendered');
    assert.equal(this.$('p').text(), 'Yehuda Katz', 'The name is correct');

    this.click('#home-link');
    this.click('#about-link');

    assert.equal(normalizeUrl(this.$('li a#yehuda').attr('href')), '/item/yehuda');
    assert.equal(normalizeUrl(this.$('li a#tom').attr('href')), '/item/tom');
    assert.equal(normalizeUrl(this.$('li a#erik').attr('href')), '/item/erik');

    this.click('#erik');

    assert.equal(this.$('h3.item').length, 1, 'The item template was rendered');
    assert.equal(this.$('p').text(), 'Erik Brynroflsson', 'The name is correct');
=======
    return this.visit('/about')
      .then(() => {
        assert.equal(this.$('h3:contains(List)').length, 1, 'The home template was rendered');
        assert.equal(normalizeUrl(this.$('#home-link').attr('href')), '/', 'The home link points back at /');

        return this.click('#yehuda');
      })
      .then(() => {
        assert.equal(this.$('h3:contains(Item)').length, 1, 'The item template was rendered');
        assert.equal(this.$('p').text(), 'Yehuda Katz', 'The name is correct');

        return this.click('#home-link');
      })
      .then(() => {
        return this.click('#about-link');
      })
      .then(() => {
        assert.equal(normalizeUrl(this.$('li a:contains(Yehuda)').attr('href')), '/item/yehuda');
        assert.equal(normalizeUrl(this.$('li a:contains(Tom)').attr('href')), '/item/tom');
        assert.equal(normalizeUrl(this.$('li a:contains(Erik)').attr('href')), '/item/erik');

        return this.click('#erik');
      })
      .then(() => {
        assert.equal(this.$('h3:contains(Item)').length, 1, 'The item template was rendered');
        assert.equal(this.$('p').text(), 'Erik Brynroflsson', 'The name is correct');
      });
>>>>>>> d7b15eea
  }

  [`@test The {{link-to}} helper binds some anchor html tag common attributes`](assert) {
    this.addTemplate('index', `
      <h3 class="home">Home</h3>
      {{#link-to 'index' id='self-link' title='title-attr' rel='rel-attr' tabindex='-1'}}
        Self
      {{/link-to}}
    `);

    return this.visit('/').then(() => {
      let link = this.$('#self-link');
      assert.equal(link.attr('title'), 'title-attr', 'The self-link contains title attribute');
      assert.equal(link.attr('rel'), 'rel-attr', 'The self-link contains rel attribute');
      assert.equal(link.attr('tabindex'), '-1', 'The self-link contains tabindex attribute');
    });
  }

  [`@test The {{link-to}} helper supports 'target' attribute`](assert) {
    this.addTemplate('index', `
      <h3 class="home">Home</h3>
      {{#link-to 'index' id='self-link' target='_blank'}}Self{{/link-to}}
    `);

    return this.visit('/').then(() => {
      let link = this.$('#self-link');
      assert.equal(link.attr('target'), '_blank', 'The self-link contains `target` attribute');
    });
  }

  [`@test The {{link-to}} helper supports 'target' attribute specified as a bound param`](assert) {
    this.addTemplate('index', `<h3 class="home">Home</h3>{{#link-to 'index' id='self-link' target=boundLinkTarget}}Self{{/link-to}}`);

    this.add('controller:index', Controller.extend({
      boundLinkTarget: '_blank'
    }));

    return this.visit('/').then(() => {
      let link = this.$('#self-link');
      assert.equal(link.attr('target'), '_blank', 'The self-link contains `target` attribute');
    });
  }

  [`@test the {{link-to}} helper calls preventDefault`]() {
    this.router.map(function() {
      this.route('about');
    });

    this.addTemplate('index', `
      {{#link-to 'about' id='about-link'}}About{{/link-to}}
    `);

<<<<<<< HEAD
    this.visit('/');

    assertNav({ prevented: true }, () => this.$('#about-link').click());
=======
    return this.visit('/').then(() => {
      let event = jQuery.Event('click');
      this.$('#about-link').trigger(event);

      assert.equal(event.isDefaultPrevented(), true, 'should preventDefault');
    });
>>>>>>> d7b15eea
  }

  [`@test the {{link-to}} helper does not call preventDefault if 'preventDefault=false' is passed as an option`]() {
    this.router.map(function() {
      this.route('about');
    });

    this.addTemplate('index', `
      {{#link-to 'about' id='about-link' preventDefault=false}}About{{/link-to}}
    `);

<<<<<<< HEAD
    this.visit('/');

    assertNav({ prevented: false }, () => this.$('#about-link').trigger('click'));
=======
    return this.visit('/').then(() => {
      let event = jQuery.Event('click');
      this.$('#about-link').trigger(event);

      assert.equal(event.isDefaultPrevented(), false, 'should not preventDefault');
    });
>>>>>>> d7b15eea
  }

  [`@test the {{link-to}} helper does not call preventDefault if 'preventDefault=boundFalseyThing' is passed as an option`]() {
    this.router.map(function() {
      this.route('about');
    });

    this.addTemplate('index', `
      {{#link-to 'about' id='about-link' preventDefault=boundFalseyThing}}About{{/link-to}}
    `);

    this.add('controller:index', Controller.extend({
      boundFalseyThing: false
    }));

    return this.visit('/').then(() => {
      let event = jQuery.Event('click');
      this.$('#about-link').trigger(event);

<<<<<<< HEAD
    assertNav({ prevented: false }, () =>  this.$('#about-link').trigger('click')[0]);
=======
      assert.equal(event.isDefaultPrevented(), false, 'should not preventDefault');
    });
>>>>>>> d7b15eea
  }

  [`@test The {{link-to}} helper does not call preventDefault if 'target' attribute is provided`]() {
    this.addTemplate('index', `
      <h3 class="home">Home</h3>
      {{#link-to 'index' id='self-link' target='_blank'}}Self{{/link-to}}
    `);

    return this.visit('/').then(() => {
      let event = jQuery.Event('click');
      this.$('#self-link').trigger(event);

<<<<<<< HEAD
    assertNav({ prevented: false }, () => this.$('#self-link').click());
=======
      assert.equal(event.isDefaultPrevented(), false, 'should not preventDefault when target attribute is specified');
    });
>>>>>>> d7b15eea
  }

  [`@test The {{link-to}} helper should preventDefault when 'target = _self'`]() {
    this.addTemplate('index', `
      <h3 class="home">Home</h3>
      {{#link-to 'index' id='self-link' target='_self'}}Self{{/link-to}}
    `);

<<<<<<< HEAD
    this.visit('/');

    assertNav({ prevented: true }, () => this.$('#self-link').click());
=======
    return this.visit('/').then(() => {
      let event = jQuery.Event('click');
      this.$('#self-link').trigger(event);

      assert.equal(event.isDefaultPrevented(), true, 'should preventDefault when target attribute is `_self`');
    });
>>>>>>> d7b15eea
  }

  [`@test The {{link-to}} helper should not transition if target is not equal to _self or empty`](assert) {
    this.addTemplate('index', `
      {{#link-to 'about' id='about-link' replace=true target='_blank'}}
        About
      {{/link-to}}
    `);

    this.router.map(function() {
      this.route('about');
    });

    return this.visit('/')
      .then(() => this.click('#about-link'))
      .then(() => {
        let currentRouteName = this.applicationInstance.lookup('controller:application').get('currentRouteName');
        assert.notEqual(currentRouteName, 'about', 'link-to should not transition if target is not equal to _self or empty');
    });
  }

  [`@test The {{link-to}} helper accepts string/numeric arguments`](assert) {
    this.router.map(function() {
      this.route('filter', { path: '/filters/:filter' });
      this.route('post', { path: '/post/:post_id' });
      this.route('repo', { path: '/repo/:owner/:name' });
    });

    this.add('controller:filter', Controller.extend({
      filter: 'unpopular',
      repo: { owner: 'ember', name: 'ember.js' },
      post_id: 123
    }));

    this.addTemplate('filter', `
      <p>{{filter}}</p>
      {{#link-to "filter" "unpopular" id="link"}}Unpopular{{/link-to}}
      {{#link-to "filter" filter id="path-link"}}Unpopular{{/link-to}}
      {{#link-to "post" post_id id="post-path-link"}}Post{{/link-to}}
      {{#link-to "post" 123 id="post-number-link"}}Post{{/link-to}}
      {{#link-to "repo" repo id="repo-object-link"}}Repo{{/link-to}}
    `);

    return this.visit('/filters/popular').then(() => {
      assert.equal(normalizeUrl(this.$('#link').attr('href')), '/filters/unpopular');
      assert.equal(normalizeUrl(this.$('#path-link').attr('href')), '/filters/unpopular');
      assert.equal(normalizeUrl(this.$('#post-path-link').attr('href')), '/post/123');
      assert.equal(normalizeUrl(this.$('#post-number-link').attr('href')), '/post/123');
      assert.equal(normalizeUrl(this.$('#repo-object-link').attr('href')), '/repo/ember/ember.js');
    });
  }

  [`@test Issue 4201 - Shorthand for route.index shouldn't throw errors about context arguments`](assert) {
    assert.expect(2);
    this.router.map(function() {
      this.route('lobby', function() {
        this.route('index', { path: ':lobby_id' });
        this.route('list');
      });
    });

    this.add('route:lobby.index', Route.extend({
      model(params) {
        assert.equal(params.lobby_id, 'foobar');
        return params.lobby_id;
      }
    }));

    this.addTemplate('lobby.index', `
      {{#link-to 'lobby' 'foobar' id='lobby-link'}}Lobby{{/link-to}}
    `);
    this.addTemplate('lobby.list', `
      {{#link-to 'lobby' 'foobar' id='lobby-link'}}Lobby{{/link-to}}
    `);

    return this.visit('/lobby/list')
    .then(() => this.click('#lobby-link'))
    .then(() => shouldBeActive(assert, this.$('#lobby-link')));
  }

  [`@test Quoteless route param performs property lookup`](assert) {
    this.router.map(function() {
      this.route('about');
    });

    this.addTemplate('index', `
      {{#link-to 'index' id='string-link'}}string{{/link-to}}
      {{#link-to foo id='path-link'}}path{{/link-to}}
    `);

    this.add('controller:index', Controller.extend({
      foo: 'index'
    }));

    let assertEquality = href => {
      assert.equal(normalizeUrl(this.$('#string-link').attr('href')), '/');
      assert.equal(normalizeUrl(this.$('#path-link').attr('href')), href);
    };

    return this.visit('/').then(() => {
      assertEquality('/');

      let controller = this.applicationInstance.lookup('controller:index');
      this.runTask(() => controller.set('foo', 'about'));

      assertEquality('/about');
    });
  }

  [`@test The {{link-to}} helper refreshes href element when one of params changes`](assert) {
    this.router.map(function() {
      this.route('post', { path: '/posts/:post_id' });
    });

    let post = { id: '1' };
    let secondPost = { id: '2' };

    this.addTemplate('index', `
      {{#link-to "post" post id="post"}}post{{/link-to}}
    `);

    this.add('controller:index', Controller.extend());

    return this.visit('/').then(() => {
      let indexController = this.applicationInstance.lookup('controller:index');
      this.runTask(() => indexController.set('post', post));

      assert.equal(normalizeUrl(this.$('#post').attr('href')), '/posts/1', 'precond - Link has rendered href attr properly');

      this.runTask(() => indexController.set('post', secondPost));

      assert.equal(this.$('#post').attr('href'), '/posts/2', 'href attr was updated after one of the params had been changed');

      this.runTask(() => indexController.set('post', null));

      assert.equal(this.$('#post').attr('href'), '#', 'href attr becomes # when one of the arguments in nullified');
    });
  }

  [`@test The {{link-to}} helper is active when a route is active`](assert) {
    this.router.map(function() {
      this.route('about', function() {
        this.route('item');
      });
    });

    this.addTemplate('about', `
      <div id='about'>
        {{#link-to 'about' id='about-link'}}About{{/link-to}}
        {{#link-to 'about.item' id='item-link'}}Item{{/link-to}}
        {{outlet}}
      </div>
    `);

    return this.visit('/about')
      .then(() => {
        assert.equal(this.$('#about-link.active').length, 1, 'The about route link is active');
        assert.equal(this.$('#item-link.active').length, 0, 'The item route link is inactive');

        return this.visit('/about/item');
      })
      .then(() => {
        assert.equal(this.$('#about-link.active').length, 1, 'The about route link is active');
        assert.equal(this.$('#item-link.active').length, 1, 'The item route link is active');
      });
  }

  [`@test The {{link-to}} helper works in an #each'd array of string route names`](assert) {
    this.router.map(function() {
      this.route('foo');
      this.route('bar');
      this.route('rar');
    });

    this.add('controller:index', Controller.extend({
      routeNames: emberA(['foo', 'bar', 'rar']),
      route1: 'bar',
      route2: 'foo'
    }));

    this.addTemplate('index', `
      {{#each routeNames as |routeName|}}
        {{#link-to routeName}}{{routeName}}{{/link-to}}
      {{/each}}
      {{#each routeNames as |r|}}
        {{#link-to r}}{{r}}{{/link-to}}
      {{/each}}
      {{#link-to route1}}a{{/link-to}}
      {{#link-to route2}}b{{/link-to}}
    `);

    let linksEqual = (links, expected) => {
      assert.equal(links.length, expected.length, 'Has correct number of links');

      let idx;
      for (idx = 0; idx < links.length; idx++) {
        let href = this.$(links[idx]).attr('href');
        // Old IE includes the whole hostname as well
        assert.equal(href.slice(-expected[idx].length), expected[idx], `Expected link to be '${expected[idx]}', but was '${href}'`);
      }
    };

    return this.visit('/').then(() => {
      linksEqual(this.$('a'), ['/foo', '/bar', '/rar', '/foo', '/bar', '/rar', '/bar', '/foo']);

      let indexController = this.applicationInstance.lookup('controller:index');
      this.runTask(() => indexController.set('route1', 'rar'));

      linksEqual(this.$('a'), ['/foo', '/bar', '/rar', '/foo', '/bar', '/rar', '/rar', '/foo']);

      this.runTask(() => indexController.routeNames.shiftObject());

      linksEqual(this.$('a'), ['/bar', '/rar', '/bar', '/rar', '/rar', '/foo']);
    });
  }

  [`@test The non-block form {{link-to}} helper moves into the named route`](assert) {
    assert.expect(3);
    this.router.map(function() {
      this.route('contact');
    });

    this.addTemplate('index', `
      <h3 class="home">Home</h3>
      {{link-to 'Contact us' 'contact' id='contact-link'}}
      {{#link-to 'index' id='self-link'}}Self{{/link-to}}
    `);
    this.addTemplate('contact', `
      <h3 class="contact">Contact</h3>
      {{link-to 'Home' 'index' id='home-link'}}
      {{link-to 'Self' 'contact' id='self-link'}}
    `);

<<<<<<< HEAD
    this.visit('/');

    this.click('#contact-link');

    assert.equal(this.$('h3.contact').length, 1, 'The contact template was rendered');
    assert.equal(this.$('#self-link.active').length, 1, 'The self-link was rendered with active class');
    assert.equal(this.$('#home-link:not(.active)').length, 1, 'The other link was rendered without active class');
=======
    return this.visit('/')
      .then(() => {
        return this.click('#contact-link');
      })
      .then(() => {
        assert.equal(this.$('h3:contains(Contact)').length, 1, 'The contact template was rendered');
        assert.equal(this.$('#self-link.active').length, 1, 'The self-link was rendered with active class');
        assert.equal(this.$('#home-link:not(.active)').length, 1, 'The other link was rendered without active class');
      });
>>>>>>> d7b15eea
  }

  [`@test The non-block form {{link-to}} helper updates the link text when it is a binding`](assert) {
    assert.expect(8);
    this.router.map(function() {
      this.route('contact');
    });

    this.add('controller:index', Controller.extend({
      contactName: 'Jane'
    }));

    this.addTemplate('index', `
      <h3 class="home">Home</h3>
      {{link-to contactName 'contact' id='contact-link'}}
      {{#link-to 'index' id='self-link'}}Self{{/link-to}}
    `);
    this.addTemplate('contact', `
      <h3 class="contact">Contact</h3>
      {{link-to 'Home' 'index' id='home-link'}}
      {{link-to 'Self' 'contact' id='self-link'}}
    `);

<<<<<<< HEAD
    this.visit('/');

    assert.equal(this.$('#contact-link').text(), 'Jane', 'The link title is correctly resolved');
=======
    return this.visit('/')
      .then(() => {
        assert.equal(this.$('#contact-link:contains(Jane)').length, 1, 'The link title is correctly resolved');
>>>>>>> d7b15eea

        let controller = this.applicationInstance.lookup('controller:index');
        this.runTask(() => controller.set('contactName', 'Joe'));

<<<<<<< HEAD
    assert.equal(this.$('#contact-link').text(), 'Joe', 'The link title is correctly updated when the bound property changes');
=======
        assert.equal(this.$('#contact-link:contains(Joe)').length, 1, 'The link title is correctly updated when the bound property changes');
>>>>>>> d7b15eea

        this.runTask(() => controller.set('contactName', 'Robert'));

<<<<<<< HEAD
    assert.equal(this.$('#contact-link').text(), 'Robert', 'The link title is correctly updated when the bound property changes a second time');
=======
        assert.equal(this.$('#contact-link:contains(Robert)').length, 1, 'The link title is correctly updated when the bound property changes a second time');
>>>>>>> d7b15eea

        return this.click('#contact-link');
      })
      .then(() => {

<<<<<<< HEAD
    assert.equal(this.$('h3.contact').length, 1, 'The contact template was rendered');
    assert.equal(this.$('#self-link.active').length, 1, 'The self-link was rendered with active class');
    assert.equal(this.$('#home-link:not(.active)').length, 1, 'The other link was rendered without active class');
=======
        assert.equal(this.$('h3:contains(Contact)').length, 1, 'The contact template was rendered');
        assert.equal(this.$('#self-link.active').length, 1, 'The self-link was rendered with active class');
        assert.equal(this.$('#home-link:not(.active)').length, 1, 'The other link was rendered without active class');
>>>>>>> d7b15eea

        return this.click('#home-link');
      })
      .then(() => {

<<<<<<< HEAD
    assert.equal(this.$('h3.home').length, 1, 'The index template was rendered');
    assert.equal(this.$('#contact-link').text(), 'Robert', 'The link title is correctly updated when the route changes');
=======
        assert.equal(this.$('h3:contains(Home)').length, 1, 'The index template was rendered');
        assert.equal(this.$('#contact-link:contains(Robert)').length, 1, 'The link title is correctly updated when the route changes');
      });
>>>>>>> d7b15eea
  }

  [`@test The non-block form {{link-to}} helper moves into the named route with context`](assert) {
    assert.expect(5);

    this.router.map(function() {
      this.route('item', { path: '/item/:id' });
    });

    this.add('route:index', Route.extend({
      model() {
        return [
          { id: 'yehuda', name: 'Yehuda Katz' },
          { id: 'tom', name: 'Tom Dale' },
          { id: 'erik', name: 'Erik Brynroflsson' }
        ];
      }
    }));

    this.addTemplate('index', `
      <h3 class="home">Home</h3>
      <ul>
        {{#each model as |person|}}
          <li>
            {{link-to person.name 'item' person id=person.id}}
          </li>
        {{/each}}
      </ul>
    `);
    this.addTemplate('item', `
      <h3 class="item">Item</h3>
      <p>{{model.name}}</p>
      {{#link-to 'index' id='home-link'}}Home{{/link-to}}
    `);

    return this.visit('/')
      .then(() => {

<<<<<<< HEAD
    assert.equal(this.$('h3.item').length, 1, 'The item template was rendered');
    assert.equal(this.$('p').text(), 'Yehuda Katz', 'The name is correct');
=======
        return this.click('#yehuda');
      })
      .then(() => {
>>>>>>> d7b15eea

        assert.equal(this.$('h3:contains(Item)').length, 1, 'The item template was rendered');
        assert.equal(this.$('p').text(), 'Yehuda Katz', 'The name is correct');

<<<<<<< HEAD
    assert.equal(normalizeUrl(this.$('li a#yehuda').attr('href')), '/item/yehuda');
    assert.equal(normalizeUrl(this.$('li a#tom').attr('href')), '/item/tom');
    assert.equal(normalizeUrl(this.$('li a#erik').attr('href')), '/item/erik');
=======
        return this.click('#home-link');
      })
      .then(() => {
        assert.equal(normalizeUrl(this.$('li a:contains(Yehuda)').attr('href')), '/item/yehuda');
        assert.equal(normalizeUrl(this.$('li a:contains(Tom)').attr('href')), '/item/tom');
        assert.equal(normalizeUrl(this.$('li a:contains(Erik)').attr('href')), '/item/erik');
      });
>>>>>>> d7b15eea
  }

  [`@test The non-block form {{link-to}} performs property lookup`](assert) {
    this.router.map(function() {
      this.route('about');
    });

    this.addTemplate('index', `
      {{link-to 'string' 'index' id='string-link'}}
      {{link-to path foo id='path-link'}}
    `);

    this.add('controller:index', Controller.extend({
      foo: 'index'
    }));

    return this.visit('/').then(() => {
      let assertEquality = href => {
        assert.equal(normalizeUrl(this.$('#string-link').attr('href')), '/');
        assert.equal(normalizeUrl(this.$('#path-link').attr('href')), href);
      };

      assertEquality('/');

      let controller = this.applicationInstance.lookup('controller:index');
      this.runTask(() => controller.set('foo', 'about'));

      assertEquality('/about');
    });
  }

  [`@test The non-block form {{link-to}} protects against XSS`](assert) {
    this.addTemplate('application', `{{link-to display 'index' id='link'}}`);

    this.add('controller:application', Controller.extend({
      display: 'blahzorz'
    }));

    return this.visit('/').then(() => {
      assert.equal(this.$('#link').text(), 'blahzorz');

      let controller = this.applicationInstance.lookup('controller:application');
      this.runTask(() => controller.set('display', '<b>BLAMMO</b>'));

      assert.equal(this.$('#link').text(), '<b>BLAMMO</b>');
      assert.equal(this.$('b').length, 0);
    });
  }

  [`@test the {{link-to}} helper throws a useful error if you invoke it wrong`](assert) {
    assert.expect(1);

    this.router.map(function() {
      this.route('post', { path: 'post/:post_id' });
    });

    this.addTemplate('application', `{{#link-to 'post'}}Post{{/link-to}}`);

    assert.throws(() => {
      this.visit('/');
    }, /(You attempted to define a `\{\{link-to "post"\}\}` but did not pass the parameters required for generating its dynamic segments.|You must provide param `post_id` to `generate`)/);

    return this.runLoopSettled();
  }

  [`@test the {{link-to}} helper does not throw an error if its route has exited`](assert) {
    assert.expect(0);

    this.router.map(function() {
      this.route('post', { path: 'post/:post_id' });
    });

    this.addTemplate('application', `
      {{#link-to 'index' id='home-link'}}Home{{/link-to}}
      {{#link-to 'post' defaultPost id='default-post-link'}}Default Post{{/link-to}}
      {{#if currentPost}}
        {{#link-to 'post' currentPost id='current-post-link'}}Current Post{{/link-to}}
      {{/if}}
    `);

    this.add('controller:application', Controller.extend({
      defaultPost: { id: 1 },
      postController: inject.controller('post'),
      currentPost: alias('postController.model')
    }));

    this.add('controller:post', Controller.extend());

    this.add('route:post', Route.extend({
      model() {
        return { id: 2 };
      },
      serialize(model) {
        return { post_id: model.id };
      }
    }));

    return this.visit('/')
      .then(() => this.click('#default-post-link'))
      .then(() => this.click('#home-link'))
      .then(() => this.click('#current-post-link'))
      .then(() => this.click('#home-link'));
  }

  [`@test {{link-to}} active property respects changing parent route context`](assert) {
    this.router.map(function() {
      this.route('things', { path: '/things/:name' }, function() {
        this.route('other');
      });
    });

    this.addTemplate('application', `
      {{link-to 'OMG' 'things' 'omg' id='omg-link'}}
      {{link-to 'LOL' 'things' 'lol' id='lol-link'}}
    `);

    return this.visit('/things/omg')
      .then(() => {
        shouldBeActive(assert, this.$('#omg-link'));
        shouldNotBeActive(assert, this.$('#lol-link'));

        return this.visit('/things/omg/other');
      })
      .then(() => {
        shouldBeActive(assert, this.$('#omg-link'));
        shouldNotBeActive(assert, this.$('#lol-link'));
      });
  }

  [`@test {{link-to}} populates href with default query param values even without query-params object`](assert) {
    this.add('controller:index', Controller.extend({
      queryParams: ['foo'],
      foo: '123'
    }));

    this.addTemplate('index', `{{#link-to 'index' id='the-link'}}Index{{/link-to}}`);

    return this.visit('/').then(() => {
      assert.equal(this.$('#the-link').attr('href'), '/', 'link has right href');
    });
  }

  [`@test {{link-to}} populates href with default query param values with empty query-params object`](assert) {
    this.add('controller:index', Controller.extend({
      queryParams: ['foo'],
      foo: '123'
    }));

    this.addTemplate('index', `
      {{#link-to 'index' (query-params) id='the-link'}}Index{{/link-to}}
    `);

    return this.visit('/').then(() => {
      assert.equal(this.$('#the-link').attr('href'), '/', 'link has right href');
    });
  }

  [`@test {{link-to}} with only query-params and a block updates when route changes`](assert) {
    this.router.map(function() {
      this.route('about');
    });

    this.add('controller:application', Controller.extend({
      queryParams: ['foo', 'bar'],
      foo: '123',
      bar: 'yes'
    }));

    this.addTemplate('application', `
      {{#link-to (query-params foo='456' bar='NAW') id='the-link'}}Index{{/link-to}}
    `);

    return this.visit('/')
      .then(() => {
        assert.equal(this.$('#the-link').attr('href'), '/?bar=NAW&foo=456', 'link has right href');

        return this.visit('/about');
      })
      .then(() => {
        assert.equal(this.$('#the-link').attr('href'), '/about?bar=NAW&foo=456', 'link has right href');
      });
  }

  [`@test Block-less {{link-to}} with only query-params updates when route changes`](assert) {
    this.router.map(function() {
      this.route('about');
    });

    this.add('controller:application', Controller.extend({
      queryParams: ['foo', 'bar'],
      foo: '123',
      bar: 'yes'
    }));

    this.addTemplate('application', `
      {{link-to "Index" (query-params foo='456' bar='NAW') id='the-link'}}
    `);

    return this.visit('/')
      .then(() => {
        assert.equal(this.$('#the-link').attr('href'), '/?bar=NAW&foo=456', 'link has right href');

        return this.visit('/about');
      })
      .then(() => {
        assert.equal(this.$('#the-link').attr('href'), '/about?bar=NAW&foo=456', 'link has right href');
      });
  }

  [`@test The {{link-to}} helper can use dynamic params`](assert) {
    this.router.map(function() {
      this.route('foo', { path: 'foo/:some/:thing' });
      this.route('bar', { path: 'bar/:some/:thing/:else' });
    });

    this.add('controller:index', Controller.extend({
      init() {
        this._super(...arguments);
        this.dynamicLinkParams = [
          'foo',
          'one',
          'two'
        ];
      }
    }));

    this.addTemplate('index', `
      <h3 class="home">Home</h3>
      {{#link-to params=dynamicLinkParams id="dynamic-link"}}Dynamic{{/link-to}}
    `);

    return this.visit('/').then(() => {
      let link = this.$('#dynamic-link');

      assert.equal(link.attr('href'), '/foo/one/two');

      let controller = this.applicationInstance.lookup('controller:index');
      this.runTask(() => {
        controller.set('dynamicLinkParams', [
          'bar',
          'one',
          'two',
          'three'
        ]);
      });

      assert.equal(link.attr('href'), '/bar/one/two/three');
    });
  }

  [`@test GJ: {{link-to}} to a parent root model hook which performs a 'transitionTo' has correct active class #13256`](assert) {
    assert.expect(1);

    this.router.map(function() {
      this.route('parent', function() {
        this.route('child');
      });
    });

    this.add('route:parent', Route.extend({
      afterModel() {
        this.transitionTo('parent.child');
      }
    }));

    this.addTemplate('application', `
      {{link-to 'Parent' 'parent' id='parent-link'}}
    `);

    return this.visit('/')
      .then(() => {
        return this.click('#parent-link');
      })
      .then(() => {
        shouldBeActive(assert, this.$('#parent-link'));
      });
  }

});

moduleFor('The {{link-to}} helper - loading states and warnings', class extends ApplicationTestCase {

  [`@test link-to with null/undefined dynamic parameters are put in a loading state`](assert) {
    assert.expect(19);
    let warningMessage = 'This link-to is in an inactive loading state because at least one of its parameters presently has a null/undefined value, or the provided route name is invalid.';

    this.router.map(function() {
      this.route('thing', { path: '/thing/:thing_id' });
      this.route('about');
    });

    this.addTemplate('index', `
      {{#link-to destinationRoute routeContext loadingClass='i-am-loading' id='context-link'}}
        string
      {{/link-to}}
      {{#link-to secondRoute loadingClass=loadingClass id='static-link'}}
        string
      {{/link-to}}
    `);

    this.add('controller:index', Controller.extend({
      destinationRoute: null,
      routeContext: null,
      loadingClass: 'i-am-loading'
    }));

    this.add('route:about', Route.extend({
      activate() {
        assert.ok(true, 'About was entered');
      }
    }));

    function assertLinkStatus(link, url) {
      if (url) {
        assert.equal(normalizeUrl(link.attr('href')), url, 'loaded link-to has expected href');
        assert.ok(!link.hasClass('i-am-loading'), 'loaded linkComponent has no loadingClass');
      } else {
        assert.equal(normalizeUrl(link.attr('href')), '#', "unloaded link-to has href='#'");
        assert.ok(link.hasClass('i-am-loading'), 'loading linkComponent has loadingClass');
      }
    }

    let contextLink, staticLink, controller;

    return this.visit('/')
      .then(() => {
        contextLink = this.$('#context-link');
        staticLink = this.$('#static-link');
        controller = this.applicationInstance.lookup('controller:index');

        assertLinkStatus(contextLink);
        assertLinkStatus(staticLink);

        return expectWarning(()=> {
          return this.click(contextLink[0]);
        }, warningMessage);
      })
      .then(() => {

        // Set the destinationRoute (context is still null).
        this.runTask(() => controller.set('destinationRoute', 'thing'));
        assertLinkStatus(contextLink);

        // Set the routeContext to an id
        this.runTask(() => controller.set('routeContext', '456'));
        assertLinkStatus(contextLink, '/thing/456');

        // Test that 0 isn't interpreted as falsy.
        this.runTask(() => controller.set('routeContext', 0));
        assertLinkStatus(contextLink, '/thing/0');

        // Set the routeContext to an object
        this.runTask(() => {
          controller.set('routeContext', { id: 123 });
        });
        assertLinkStatus(contextLink, '/thing/123');

        // Set the destinationRoute back to null.
        this.runTask(() => controller.set('destinationRoute', null));
        assertLinkStatus(contextLink);

        return expectWarning(()=> {
          return this.click(staticLink[0]);
        }, warningMessage);
      })
      .then(() => {
        this.runTask(() => controller.set('secondRoute', 'about'));
        assertLinkStatus(staticLink, '/about');

        // Click the now-active link
        return this.click(staticLink[0]);
      });
  }
<<<<<<< HEAD

});

function assertNav(options, callback) {
  let nav = false;

  function check(event) {
    QUnit.assert.equal(event.defaultPrevented, options.prevented, `expected defaultPrevented=${options.prevented}`);
    nav = true;
    event.preventDefault();
  }

  try {
    document.addEventListener('click', check);
    callback();
  } finally {
    document.removeEventListener('click', check);
    QUnit.assert.ok(nav, 'Expected a link to be clicked');
  }
}
=======
});
>>>>>>> d7b15eea
<|MERGE_RESOLUTION|>--- conflicted
+++ resolved
@@ -56,32 +56,19 @@
   }
 
   ['@test The {{link-to}} helper moves into the named route'](assert) {
-<<<<<<< HEAD
-    this.visit('/');
-    assert.equal(this.$('h3.home').length, 1, 'The home template was rendered');
-    assert.equal(this.$('#self-link.active').length, 1, 'The self-link was rendered with active class');
-    assert.equal(this.$('#about-link:not(.active)').length, 1, 'The other link was rendered without active class');
-
-    this.click('#about-link');
-
-    assert.equal(this.$('h3.about').length, 1, 'The about template was rendered');
-    assert.equal(this.$('#self-link.active').length, 1, 'The self-link was rendered with active class');
-    assert.equal(this.$('#home-link:not(.active)').length, 1, 'The other link was rendered without active class');
-=======
     return this.visit('/')
       .then(() => {
-        assert.equal(this.$('h3:contains(Home)').length, 1, 'The home template was rendered');
+        assert.equal(this.$('h3.home').length, 1, 'The home template was rendered');
         assert.equal(this.$('#self-link.active').length, 1, 'The self-link was rendered with active class');
         assert.equal(this.$('#about-link:not(.active)').length, 1, 'The other link was rendered without active class');
-
+    
         return this.click('#about-link');
       })
       .then(() => {
-        assert.equal(this.$('h3:contains(About)').length, 1, 'The about template was rendered');
+        assert.equal(this.$('h3.about').length, 1, 'The about template was rendered');
         assert.equal(this.$('#self-link.active').length, 1, 'The self-link was rendered with active class');
         assert.equal(this.$('#home-link:not(.active)').length, 1, 'The other link was rendered without active class');
       });
->>>>>>> d7b15eea
   }
 
   [`@test the {{link-to}} helper doesn't add an href when the tagName isn't 'a'`](assert) {
@@ -153,20 +140,13 @@
       {{#link-to "about" id="about-link" disabledWhen=true}}About{{/link-to}}
     `);
 
-<<<<<<< HEAD
-    this.visit('/');
-    this.click('#about-link');
-
-    assert.equal(this.$('h3.about').length, 0, 'Transitioning did not occur');
-=======
     return this.visit('/')
       .then(() => {
         return this.click('#about-link');
       })
       .then(() => {
-        assert.equal(this.$('h3:contains(About)').length, 0, 'Transitioning did not occur');
-      });
->>>>>>> d7b15eea
+        assert.equal(this.$('h3.about').length, 0, 'Transitioning did not occur');
+      });
   }
 
   [`@test the {{link-to}} helper does not respond to clicks when disabled`](assert) {
@@ -174,20 +154,13 @@
       {{#link-to "about" id="about-link" disabled=true}}About{{/link-to}}
     `);
 
-<<<<<<< HEAD
-    this.visit('/');
-    this.click('#about-link');
-
-    assert.equal(this.$('h3.about').length, 0, 'Transitioning did not occur');
-=======
     return this.visit('/')
       .then(() => {
         return this.click('#about-link');
       })
       .then(() => {
-        assert.equal(this.$('h3:contains(About)').length, 0, 'Transitioning did not occur');
-      });
->>>>>>> d7b15eea
+        assert.equal(this.$('h3.about').length, 0, 'Transitioning did not occur');
+      });
   }
 
   [`@test the {{link-to}} helper responds to clicks according to its disabledWhen bound param`](assert) {
@@ -199,26 +172,12 @@
       disabledWhen: true
     }));
 
-<<<<<<< HEAD
-    this.visit('/');
-
-    this.click('#about-link');
-
-    assert.equal(this.$('h3.about').length, 0, 'Transitioning did not occur');
-
-    let controller = this.applicationInstance.lookup('controller:index');
-    this.runTask(() => controller.set('disabledWhen', false));
-
-    this.click('#about-link');
-
-    assert.equal(this.$('h3.about').length, 1, 'Transitioning did occur when disabledWhen became false');
-=======
     return this.visit('/')
       .then(() => {
         return this.click('#about-link');
       })
       .then(() => {
-        assert.equal(this.$('h3:contains(About)').length, 0, 'Transitioning did not occur');
+        assert.equal(this.$('h3.about').length, 0, 'Transitioning did not occur');
 
         let controller = this.applicationInstance.lookup('controller:index');
         controller.set('disabledWhen', false);
@@ -229,9 +188,8 @@
         return this.click('#about-link');
       })
       .then(() => {
-        assert.equal(this.$('h3:contains(About)').length, 1, 'Transitioning did occur when disabledWhen became false');
-      });
->>>>>>> d7b15eea
+        assert.equal(this.$('h3.about').length, 1, 'Transitioning did occur when disabledWhen became false');
+      });
   }
 
   [`@test The {{link-to}} helper supports a custom activeClass`](assert) {
@@ -241,19 +199,11 @@
       {{#link-to 'index' id='self-link' activeClass='zomg-active'}}Self{{/link-to}}
     `);
 
-<<<<<<< HEAD
-    this.visit('/');
-
-    assert.equal(this.$('h3.home').length, 1, 'The home template was rendered');
-    assert.equal(this.$('#self-link.zomg-active').length, 1, 'The self-link was rendered with active class');
-    assert.equal(this.$('#about-link:not(.active)').length, 1, 'The other link was rendered without active class');
-=======
-    return this.visit('/').then(() => {
-      assert.equal(this.$('h3:contains(Home)').length, 1, 'The home template was rendered');
+    return this.visit('/').then(() => {
+      assert.equal(this.$('h3.home').length, 1, 'The home template was rendered');
       assert.equal(this.$('#self-link.zomg-active').length, 1, 'The self-link was rendered with active class');
       assert.equal(this.$('#about-link:not(.active)').length, 1, 'The other link was rendered without active class');
     });
->>>>>>> d7b15eea
   }
 
   [`@test The {{link-to}} helper supports a custom activeClass from a bound param`](assert) {
@@ -267,19 +217,11 @@
       activeClass: 'zomg-active'
     }));
 
-<<<<<<< HEAD
-    this.visit('/');
-
-    assert.equal(this.$('h3.home').length, 1, 'The home template was rendered');
-    assert.equal(this.$('#self-link.zomg-active').length, 1, 'The self-link was rendered with active class');
-    assert.equal(this.$('#about-link:not(.active)').length, 1, 'The other link was rendered without active class');
-=======
-    return this.visit('/').then(() => {
-      assert.equal(this.$('h3:contains(Home)').length, 1, 'The home template was rendered');
+    return this.visit('/').then(() => {
+      assert.equal(this.$('h3.home').length, 1, 'The home template was rendered');
       assert.equal(this.$('#self-link.zomg-active').length, 1, 'The self-link was rendered with active class');
       assert.equal(this.$('#about-link:not(.active)').length, 1, 'The other link was rendered without active class');
     });
->>>>>>> d7b15eea
   }
 
   [`@test The {{link-to}} helper supports 'classNameBindings' with custom values [GH #11699]`](assert) {
@@ -784,57 +726,33 @@
       }
     }));
 
-<<<<<<< HEAD
-    this.visit('/about');
-
-    assert.equal(this.$('h3.list').length, 1, 'The home template was rendered');
-    assert.equal(normalizeUrl(this.$('#home-link').attr('href')), '/', 'The home link points back at /');
-
-    this.click('#yehuda');
-
-    assert.equal(this.$('h3.item').length, 1, 'The item template was rendered');
-    assert.equal(this.$('p').text(), 'Yehuda Katz', 'The name is correct');
-
-    this.click('#home-link');
-    this.click('#about-link');
-
-    assert.equal(normalizeUrl(this.$('li a#yehuda').attr('href')), '/item/yehuda');
-    assert.equal(normalizeUrl(this.$('li a#tom').attr('href')), '/item/tom');
-    assert.equal(normalizeUrl(this.$('li a#erik').attr('href')), '/item/erik');
-
-    this.click('#erik');
-
-    assert.equal(this.$('h3.item').length, 1, 'The item template was rendered');
-    assert.equal(this.$('p').text(), 'Erik Brynroflsson', 'The name is correct');
-=======
     return this.visit('/about')
       .then(() => {
-        assert.equal(this.$('h3:contains(List)').length, 1, 'The home template was rendered');
+        assert.equal(this.$('h3.list').length, 1, 'The home template was rendered');
         assert.equal(normalizeUrl(this.$('#home-link').attr('href')), '/', 'The home link points back at /');
-
-        return this.click('#yehuda');
-      })
-      .then(() => {
-        assert.equal(this.$('h3:contains(Item)').length, 1, 'The item template was rendered');
+    
+        return this.click('#yehuda');    
+      })
+      .then(() => {
+        assert.equal(this.$('h3.item').length, 1, 'The item template was rendered');
         assert.equal(this.$('p').text(), 'Yehuda Katz', 'The name is correct');
-
+    
         return this.click('#home-link');
       })
       .then(() => {
         return this.click('#about-link');
       })
       .then(() => {
-        assert.equal(normalizeUrl(this.$('li a:contains(Yehuda)').attr('href')), '/item/yehuda');
-        assert.equal(normalizeUrl(this.$('li a:contains(Tom)').attr('href')), '/item/tom');
-        assert.equal(normalizeUrl(this.$('li a:contains(Erik)').attr('href')), '/item/erik');
-
+        assert.equal(normalizeUrl(this.$('li a#yehuda').attr('href')), '/item/yehuda');
+        assert.equal(normalizeUrl(this.$('li a#tom').attr('href')), '/item/tom');
+        assert.equal(normalizeUrl(this.$('li a#erik').attr('href')), '/item/erik');
+    
         return this.click('#erik');
       })
       .then(() => {
-        assert.equal(this.$('h3:contains(Item)').length, 1, 'The item template was rendered');
+        assert.equal(this.$('h3.item').length, 1, 'The item template was rendered');
         assert.equal(this.$('p').text(), 'Erik Brynroflsson', 'The name is correct');
       });
->>>>>>> d7b15eea
   }
 
   [`@test The {{link-to}} helper binds some anchor html tag common attributes`](assert) {
@@ -887,18 +805,9 @@
       {{#link-to 'about' id='about-link'}}About{{/link-to}}
     `);
 
-<<<<<<< HEAD
-    this.visit('/');
-
-    assertNav({ prevented: true }, () => this.$('#about-link').click());
-=======
-    return this.visit('/').then(() => {
-      let event = jQuery.Event('click');
-      this.$('#about-link').trigger(event);
-
-      assert.equal(event.isDefaultPrevented(), true, 'should preventDefault');
-    });
->>>>>>> d7b15eea
+    return this.visit('/').then(() => {
+      assertNav({ prevented: true }, () => this.$('#about-link').click());
+    });
   }
 
   [`@test the {{link-to}} helper does not call preventDefault if 'preventDefault=false' is passed as an option`]() {
@@ -910,18 +819,9 @@
       {{#link-to 'about' id='about-link' preventDefault=false}}About{{/link-to}}
     `);
 
-<<<<<<< HEAD
-    this.visit('/');
-
-    assertNav({ prevented: false }, () => this.$('#about-link').trigger('click'));
-=======
-    return this.visit('/').then(() => {
-      let event = jQuery.Event('click');
-      this.$('#about-link').trigger(event);
-
-      assert.equal(event.isDefaultPrevented(), false, 'should not preventDefault');
-    });
->>>>>>> d7b15eea
+    return this.visit('/').then(() => {
+      assertNav({ prevented: false }, () => this.$('#about-link').trigger('click'));
+    });
   }
 
   [`@test the {{link-to}} helper does not call preventDefault if 'preventDefault=boundFalseyThing' is passed as an option`]() {
@@ -938,15 +838,8 @@
     }));
 
     return this.visit('/').then(() => {
-      let event = jQuery.Event('click');
-      this.$('#about-link').trigger(event);
-
-<<<<<<< HEAD
-    assertNav({ prevented: false }, () =>  this.$('#about-link').trigger('click')[0]);
-=======
-      assert.equal(event.isDefaultPrevented(), false, 'should not preventDefault');
-    });
->>>>>>> d7b15eea
+      assertNav({ prevented: false }, () => this.$('#about-link').trigger('click'));
+    });
   }
 
   [`@test The {{link-to}} helper does not call preventDefault if 'target' attribute is provided`]() {
@@ -956,15 +849,8 @@
     `);
 
     return this.visit('/').then(() => {
-      let event = jQuery.Event('click');
-      this.$('#self-link').trigger(event);
-
-<<<<<<< HEAD
-    assertNav({ prevented: false }, () => this.$('#self-link').click());
-=======
-      assert.equal(event.isDefaultPrevented(), false, 'should not preventDefault when target attribute is specified');
-    });
->>>>>>> d7b15eea
+      assertNav({ prevented: false }, () => this.$('#self-link').click());
+    });
   }
 
   [`@test The {{link-to}} helper should preventDefault when 'target = _self'`]() {
@@ -973,18 +859,9 @@
       {{#link-to 'index' id='self-link' target='_self'}}Self{{/link-to}}
     `);
 
-<<<<<<< HEAD
-    this.visit('/');
-
-    assertNav({ prevented: true }, () => this.$('#self-link').click());
-=======
-    return this.visit('/').then(() => {
-      let event = jQuery.Event('click');
-      this.$('#self-link').trigger(event);
-
-      assert.equal(event.isDefaultPrevented(), true, 'should preventDefault when target attribute is `_self`');
-    });
->>>>>>> d7b15eea
+    return this.visit('/').then(() => {
+      assertNav({ prevented: true }, () => this.$('#self-link').click());
+    });
   }
 
   [`@test The {{link-to}} helper should not transition if target is not equal to _self or empty`](assert) {
@@ -1218,25 +1095,15 @@
       {{link-to 'Self' 'contact' id='self-link'}}
     `);
 
-<<<<<<< HEAD
-    this.visit('/');
-
-    this.click('#contact-link');
-
-    assert.equal(this.$('h3.contact').length, 1, 'The contact template was rendered');
-    assert.equal(this.$('#self-link.active').length, 1, 'The self-link was rendered with active class');
-    assert.equal(this.$('#home-link:not(.active)').length, 1, 'The other link was rendered without active class');
-=======
     return this.visit('/')
       .then(() => {
         return this.click('#contact-link');
       })
       .then(() => {
-        assert.equal(this.$('h3:contains(Contact)').length, 1, 'The contact template was rendered');
+        assert.equal(this.$('h3.contact').length, 1, 'The contact template was rendered');
         assert.equal(this.$('#self-link.active').length, 1, 'The self-link was rendered with active class');
         assert.equal(this.$('#home-link:not(.active)').length, 1, 'The other link was rendered without active class');
       });
->>>>>>> d7b15eea
   }
 
   [`@test The non-block form {{link-to}} helper updates the link text when it is a binding`](assert) {
@@ -1260,59 +1127,32 @@
       {{link-to 'Self' 'contact' id='self-link'}}
     `);
 
-<<<<<<< HEAD
-    this.visit('/');
-
-    assert.equal(this.$('#contact-link').text(), 'Jane', 'The link title is correctly resolved');
-=======
     return this.visit('/')
       .then(() => {
-        assert.equal(this.$('#contact-link:contains(Jane)').length, 1, 'The link title is correctly resolved');
->>>>>>> d7b15eea
+        assert.equal(this.$('#contact-link').text(), 'Jane', 'The link title is correctly resolved');
 
         let controller = this.applicationInstance.lookup('controller:index');
         this.runTask(() => controller.set('contactName', 'Joe'));
 
-<<<<<<< HEAD
-    assert.equal(this.$('#contact-link').text(), 'Joe', 'The link title is correctly updated when the bound property changes');
-=======
-        assert.equal(this.$('#contact-link:contains(Joe)').length, 1, 'The link title is correctly updated when the bound property changes');
->>>>>>> d7b15eea
+        assert.equal(this.$('#contact-link').text(), 'Joe', 'The link title is correctly updated when the bound property changes');
 
         this.runTask(() => controller.set('contactName', 'Robert'));
 
-<<<<<<< HEAD
-    assert.equal(this.$('#contact-link').text(), 'Robert', 'The link title is correctly updated when the bound property changes a second time');
-=======
-        assert.equal(this.$('#contact-link:contains(Robert)').length, 1, 'The link title is correctly updated when the bound property changes a second time');
->>>>>>> d7b15eea
+        assert.equal(this.$('#contact-link').text(), 'Robert', 'The link title is correctly updated when the bound property changes a second time');
 
         return this.click('#contact-link');
       })
       .then(() => {
-
-<<<<<<< HEAD
-    assert.equal(this.$('h3.contact').length, 1, 'The contact template was rendered');
-    assert.equal(this.$('#self-link.active').length, 1, 'The self-link was rendered with active class');
-    assert.equal(this.$('#home-link:not(.active)').length, 1, 'The other link was rendered without active class');
-=======
-        assert.equal(this.$('h3:contains(Contact)').length, 1, 'The contact template was rendered');
+        assert.equal(this.$('h3.contact').length, 1, 'The contact template was rendered');
         assert.equal(this.$('#self-link.active').length, 1, 'The self-link was rendered with active class');
         assert.equal(this.$('#home-link:not(.active)').length, 1, 'The other link was rendered without active class');
->>>>>>> d7b15eea
 
         return this.click('#home-link');
       })
       .then(() => {
-
-<<<<<<< HEAD
-    assert.equal(this.$('h3.home').length, 1, 'The index template was rendered');
-    assert.equal(this.$('#contact-link').text(), 'Robert', 'The link title is correctly updated when the route changes');
-=======
-        assert.equal(this.$('h3:contains(Home)').length, 1, 'The index template was rendered');
-        assert.equal(this.$('#contact-link:contains(Robert)').length, 1, 'The link title is correctly updated when the route changes');
-      });
->>>>>>> d7b15eea
+        assert.equal(this.$('h3.home').length, 1, 'The index template was rendered');
+        assert.equal(this.$('#contact-link').text(), 'Robert', 'The link title is correctly updated when the route changes');
+      });
   }
 
   [`@test The non-block form {{link-to}} helper moves into the named route with context`](assert) {
@@ -1350,32 +1190,20 @@
 
     return this.visit('/')
       .then(() => {
-
-<<<<<<< HEAD
-    assert.equal(this.$('h3.item').length, 1, 'The item template was rendered');
-    assert.equal(this.$('p').text(), 'Yehuda Katz', 'The name is correct');
-=======
         return this.click('#yehuda');
       })
       .then(() => {
->>>>>>> d7b15eea
-
-        assert.equal(this.$('h3:contains(Item)').length, 1, 'The item template was rendered');
+
+        assert.equal(this.$('h3.item').length, 1, 'The item template was rendered');
         assert.equal(this.$('p').text(), 'Yehuda Katz', 'The name is correct');
 
-<<<<<<< HEAD
-    assert.equal(normalizeUrl(this.$('li a#yehuda').attr('href')), '/item/yehuda');
-    assert.equal(normalizeUrl(this.$('li a#tom').attr('href')), '/item/tom');
-    assert.equal(normalizeUrl(this.$('li a#erik').attr('href')), '/item/erik');
-=======
         return this.click('#home-link');
       })
       .then(() => {
-        assert.equal(normalizeUrl(this.$('li a:contains(Yehuda)').attr('href')), '/item/yehuda');
-        assert.equal(normalizeUrl(this.$('li a:contains(Tom)').attr('href')), '/item/tom');
-        assert.equal(normalizeUrl(this.$('li a:contains(Erik)').attr('href')), '/item/erik');
-      });
->>>>>>> d7b15eea
+        assert.equal(normalizeUrl(this.$('li a#yehuda').attr('href')), '/item/yehuda');
+        assert.equal(normalizeUrl(this.$('li a#tom').attr('href')), '/item/tom');
+        assert.equal(normalizeUrl(this.$('li a#erik').attr('href')), '/item/erik');
+      });
   }
 
   [`@test The non-block form {{link-to}} performs property lookup`](assert) {
@@ -1749,8 +1577,6 @@
         return this.click(staticLink[0]);
       });
   }
-<<<<<<< HEAD
-
 });
 
 function assertNav(options, callback) {
@@ -1769,7 +1595,4 @@
     document.removeEventListener('click', check);
     QUnit.assert.ok(nav, 'Expected a link to be clicked');
   }
-}
-=======
-});
->>>>>>> d7b15eea
+}
--- conflicted
+++ resolved
@@ -110,15 +110,9 @@
     let registry = new Registry();
     let PostController = factory();
 
-<<<<<<< HEAD
-  registry.normalizeFullName = function() {
-    return 'controller:post';
-  };
-=======
-    registry.normalizeFullName = function(fullName) {
+    registry.normalizeFullName = function() {
       return 'controller:post';
     };
->>>>>>> b4aca962
 
     registry.register('controller:post', PostController);
     let type = registry.resolve('controller:normalized');
@@ -145,15 +139,9 @@
     let PostController = factory();
     let user = { name: 'Stef' };
 
-<<<<<<< HEAD
-  registry.normalize = function() {
-    return 'controller:post';
-  };
-=======
-    registry.normalize = function(fullName) {
+    registry.normalize = function() {
       return 'controller:post';
     };
->>>>>>> b4aca962
 
     registry.register('controller:post', PostController);
     registry.register('user:post', user, { instantiate: false });
@@ -203,15 +191,9 @@
     let FirstApple = factory('first');
     let SecondApple = factory('second');
 
-<<<<<<< HEAD
-  SecondApple.extend = function() {
-    ok(false, 'should not extend or touch the injected model, merely to inspect existence of another');
-  };
-=======
-    SecondApple.extend = function(a, b, c) {
+    SecondApple.extend = function() {
       assert.ok(false, 'should not extend or touch the injected model, merely to inspect existence of another');
     };
->>>>>>> b4aca962
 
     registry.register('controller:apple', FirstApple);
     registry.register('controller:second-apple', SecondApple);
@@ -521,17 +503,8 @@
 
     ENV._ENABLE_RESOLVER_FUNCTION_SUPPORT = false;
 
-    let registry;
-
-<<<<<<< HEAD
-  expectAssertion(() => {
-    new Registry({
-      resolver(fullName) {
-        return `${fullName}-resolved`;
-      }
-=======
     expectAssertion(() => {
-      registry = new Registry({
+      new Registry({
         resolver(fullName) {
           return `${fullName}-resolved`;
         }
@@ -542,7 +515,6 @@
   ['@test resolver.expandLocalLookup is not required'](assert) {
     let registry = new Registry({
       resolver: { }
->>>>>>> b4aca962
     });
 
     let result = registry.expandLocalLookup('foo:bar', {
@@ -635,15 +607,9 @@
     assert.expect(3);
     let result;
 
-<<<<<<< HEAD
-  let resolver = {
-    expandLocalLookup() {
-      assert.ok(true, 'expandLocalLookup is called on the resolver');
-=======
-    let resolver = {
-      expandLocalLookup: (targetFullName, sourceFullName) => {
+    let resolver = {
+      expandLocalLookup: () => {
         assert.ok(true, 'expandLocalLookup is called on the resolver');
->>>>>>> b4aca962
 
         return 'foo:qux/bar';
       }
@@ -670,15 +636,9 @@
     assert.expect(4);
     let result;
 
-<<<<<<< HEAD
-  let resolver = {
-    expandLocalLookup() {
-      assert.ok(true, 'expandLocalLookup is called on the resolver');
-=======
-    let resolver = {
-      expandLocalLookup: (targetFullName, sourceFullName) => {
+    let resolver = {
+      expandLocalLookup: () => {
         assert.ok(true, 'expandLocalLookup is called on the resolver');
->>>>>>> b4aca962
 
         return 'foo:qux/bar';
       }
@@ -739,13 +699,8 @@
         return 'yippie!';
       },
 
-<<<<<<< HEAD
-    expandLocalLookup(targetFullName) {
-      assert.ok(true, 'expandLocalLookup is called on the resolver');
-=======
-      expandLocalLookup: (targetFullName, sourceFullName) => {
+      expandLocalLookup: (targetFullName) => {
         assert.ok(true, 'expandLocalLookup is called on the resolver');
->>>>>>> b4aca962
 
         if (targetFullName === 'foo:bar') {
           return 'foo:qux/bar';

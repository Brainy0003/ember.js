import {
  factory
} from 'container/tests/container_helper';

import Registry from 'container/registry';

var originalModelInjections;

QUnit.module("Container", {
  setup: function() {
    originalModelInjections = Ember.MODEL_FACTORY_INJECTIONS;
  },
  teardown: function() {
    Ember.MODEL_FACTORY_INJECTIONS = originalModelInjections;
  }
});

QUnit.test("A registered factory returns the same instance each time", function() {
  var registry = new Registry();
  var container = registry.container();
  var PostController = factory();

  registry.register('controller:post', PostController);

  var postController = container.lookup('controller:post');

  ok(postController instanceof PostController, "The lookup is an instance of the factory");

  equal(postController, container.lookup('controller:post'));
});

QUnit.test("A registered factory is returned from lookupFactory", function() {
  var registry = new Registry();
  var container = registry.container();
  var PostController = factory();

  registry.register('controller:post', PostController);

  var PostControllerFactory = container.lookupFactory('controller:post');

  ok(PostControllerFactory, 'factory is returned');
  ok(PostControllerFactory.create() instanceof  PostController, "The return of factory.create is an instance of PostController");
});

QUnit.test("A registered factory is returned from lookupFactory is the same factory each time", function() {
  var registry = new Registry();
  var container = registry.container();
  var PostController = factory();

  registry.register('controller:post', PostController);

  deepEqual(container.lookupFactory('controller:post'), container.lookupFactory('controller:post'), 'The return of lookupFactory is always the same');
});

QUnit.test("A factory returned from lookupFactory has a debugkey", function() {
  var registry = new Registry();
  var container = registry.container();
  var PostController = factory();

  registry.register('controller:post', PostController);
  var PostFactory = container.lookupFactory('controller:post');

  ok(!PostFactory.container, 'factory instance receives a container');
  equal(PostFactory._debugContainerKey, 'controller:post', 'factory instance receives _debugContainerKey');
});

QUnit.test("fallback for to create time injections if factory has no extend", function() {
  var registry = new Registry();
  var container = registry.container();
  var AppleController = factory();
  var PostController = factory();

  PostController.extend = undefined; // remove extend

  registry.register('controller:apple', AppleController);
  registry.register('controller:post', PostController);
  registry.injection('controller:post', 'apple', 'controller:apple');

  var postController = container.lookup('controller:post');

  ok(postController.container, 'instance receives a container');
  equal(postController.container, container, 'instance receives the correct container');
  equal(postController._debugContainerKey, 'controller:post', 'instance receives _debugContainerKey');
  ok(postController.apple instanceof AppleController, 'instance receives an apple of instance AppleController');
});

QUnit.test("The descendants of a factory returned from lookupFactory have a container and debugkey", function() {
  var registry = new Registry();
  var container = registry.container();
  var PostController = factory();
  var instance;

  registry.register('controller:post', PostController);
  instance = container.lookupFactory('controller:post').create();

  ok(instance.container, 'factory instance receives a container');
  equal(instance._debugContainerKey, 'controller:post', 'factory instance receives _debugContainerKey');

  ok(instance instanceof PostController, 'factory instance is instance of factory');
});

QUnit.test("A registered factory returns a fresh instance if singleton: false is passed as an option", function() {
  var registry = new Registry();
  var container = registry.container();
  var PostController = factory();

  registry.register('controller:post', PostController);

  var postController1 = container.lookup('controller:post');
  var postController2 = container.lookup('controller:post', { singleton: false });
  var postController3 = container.lookup('controller:post', { singleton: false });
  var postController4 = container.lookup('controller:post');

  equal(postController1.toString(), postController4.toString(), "Singleton factories looked up normally return the same value");
  notEqual(postController1.toString(), postController2.toString(), "Singleton factories are not equal to factories looked up with singleton: false");
  notEqual(postController2.toString(), postController3.toString(), "Two factories looked up with singleton: false are not equal");
  notEqual(postController3.toString(), postController4.toString(), "A singleton factory looked up after a factory called with singleton: false is not equal");

  ok(postController1 instanceof PostController, "All instances are instances of the registered factory");
  ok(postController2 instanceof PostController, "All instances are instances of the registered factory");
  ok(postController3 instanceof PostController, "All instances are instances of the registered factory");
  ok(postController4 instanceof PostController, "All instances are instances of the registered factory");
});

QUnit.test("A container lookup has access to the container", function() {
  var registry = new Registry();
  var container = registry.container();
  var PostController = factory();

  registry.register('controller:post', PostController);

  var postController = container.lookup('controller:post');

  equal(postController.container, container);
});

QUnit.test("A factory type with a registered injection's instances receive that injection", function() {
  var registry = new Registry();
  var container = registry.container();
  var PostController = factory();
  var Store = factory();

  registry.register('controller:post', PostController);
  registry.register('store:main', Store);

  registry.typeInjection('controller', 'store', 'store:main');

  var postController = container.lookup('controller:post');
  var store = container.lookup('store:main');

  equal(postController.store, store);
});

QUnit.test("An individual factory with a registered injection receives the injection", function() {
  var registry = new Registry();
  var container = registry.container();
  var PostController = factory();
  var Store = factory();

  registry.register('controller:post', PostController);
  registry.register('store:main', Store);

  registry.injection('controller:post', 'store', 'store:main');

  var postController = container.lookup('controller:post');
  var store = container.lookup('store:main');

  equal(store.container, container);
  equal(store._debugContainerKey, 'store:main');

  equal(postController.container, container);
  equal(postController._debugContainerKey, 'controller:post');
  equal(postController.store, store, 'has the correct store injected');
});

QUnit.test("A factory with both type and individual injections", function() {
  var registry = new Registry();
  var container = registry.container();
  var PostController = factory();
  var Store = factory();
  var Router = factory();

  registry.register('controller:post', PostController);
  registry.register('store:main', Store);
  registry.register('router:main', Router);

  registry.injection('controller:post', 'store', 'store:main');
  registry.typeInjection('controller', 'router', 'router:main');

  var postController = container.lookup('controller:post');
  var store = container.lookup('store:main');
  var router = container.lookup('router:main');

  equal(postController.store, store);
  equal(postController.router, router);
});

QUnit.test("A factory with both type and individual factoryInjections", function() {
  var registry = new Registry();
  var container = registry.container();
  var PostController = factory();
  var Store = factory();
  var Router = factory();

  registry.register('controller:post', PostController);
  registry.register('store:main', Store);
  registry.register('router:main', Router);

  registry.factoryInjection('controller:post', 'store', 'store:main');
  registry.factoryTypeInjection('controller', 'router', 'router:main');

  var PostControllerFactory = container.lookupFactory('controller:post');
  var store = container.lookup('store:main');
  var router = container.lookup('router:main');

  equal(PostControllerFactory.store, store, 'PostControllerFactory has the instance of store');
  equal(PostControllerFactory.router, router, 'PostControllerFactory has the route instance');
});

QUnit.test("A non-singleton instance is never cached", function() {
  var registry = new Registry();
  var container = registry.container();
  var PostView = factory();

  registry.register('view:post', PostView, { singleton: false });

  var postView1 = container.lookup('view:post');
  var postView2 = container.lookup('view:post');

  ok(postView1 !== postView2, "Non-singletons are not cached");
});

QUnit.test("A non-instantiated property is not instantiated", function() {
  var registry = new Registry();
  var container = registry.container();

  var template = function() {};
  registry.register('template:foo', template, { instantiate: false });
  equal(container.lookup('template:foo'), template);
});

QUnit.test("A failed lookup returns undefined", function() {
  var registry = new Registry();
  var container = registry.container();

  equal(container.lookup('doesnot:exist'), undefined);
});

QUnit.test("An invalid factory throws an error", function() {
  var registry = new Registry();
  var container = registry.container();

  registry.register('controller:foo', {});

  throws(function() {
    container.lookup('controller:foo');
  }, /Failed to create an instance of \'controller:foo\'/);
});

QUnit.test("Injecting a failed lookup raises an error", function() {
  Ember.MODEL_FACTORY_INJECTIONS = true;

  var registry = new Registry();
  var container = registry.container();

  var fooInstance = {};
  var fooFactory  = {};

  var Foo = {
    create: function(args) { return fooInstance; },
    extend: function(args) { return fooFactory;  }
  };

  registry.register('model:foo', Foo);
  registry.injection('model:foo', 'store', 'store:main');

  throws(function() {
    container.lookup('model:foo');
  });
});

QUnit.test("Injecting a falsy value does not raise an error", function() {
  var registry = new Registry();
  var container = registry.container();
  var ApplicationController = factory();

  registry.register('controller:application', ApplicationController);
  registry.register('user:current', null, { instantiate: false });
  registry.injection('controller:application', 'currentUser', 'user:current');

  equal(container.lookup('controller:application').currentUser, null);
});

QUnit.test("Destroying the container destroys any cached singletons", function() {
  var registry = new Registry();
  var container = registry.container();
  var PostController = factory();
  var PostView = factory();
  var template = function() {};

  registry.register('controller:post', PostController);
  registry.register('view:post', PostView, { singleton: false });
  registry.register('template:post', template, { instantiate: false });

  registry.injection('controller:post', 'postView', 'view:post');

  var postController = container.lookup('controller:post');
  var postView = postController.postView;

  ok(postView instanceof PostView, "The non-singleton was injected");

  container.destroy();

  ok(postController.isDestroyed, "Singletons are destroyed");
  ok(!postView.isDestroyed, "Non-singletons are not destroyed");
});

QUnit.test("The container can use a registry hook to resolve factories lazily", function() {
  var registry = new Registry();
  var container = registry.container();
  var PostController = factory();

  registry.resolver = function(fullName) {
    if (fullName === 'controller:post') {
      return PostController;
    }
  };

  var postController = container.lookup('controller:post');

  ok(postController instanceof PostController, "The correct factory was provided");
});

QUnit.test("The container normalizes names before resolving", function() {
  var registry = new Registry();
  var container = registry.container();
  var PostController = factory();

  registry.normalizeFullName = function(fullName) {
    return 'controller:post';
  };

  registry.register('controller:post', PostController);
  var postController = container.lookup('controller:normalized');

  ok(postController instanceof PostController, "Normalizes the name before resolving");
});

QUnit.test("The container normalizes names when looking factory up", function() {
  var registry = new Registry();
  var container = registry.container();
  var PostController = factory();

  registry.normalizeFullName = function(fullName) {
    return 'controller:post';
  };

  registry.register('controller:post', PostController);
  var fact = container.lookupFactory('controller:normalized');

  equal(fact.toString() === PostController.extend().toString(), true, "Normalizes the name when looking factory up");
});

QUnit.test("The container can get options that should be applied to a given factory", function() {
  var registry = new Registry();
  var container = registry.container();
  var PostView = factory();

  registry.resolver = function(fullName) {
    if (fullName === 'view:post') {
      return PostView;
    }
  };

  registry.options('view:post', { instantiate: true, singleton: false });

  var postView1 = container.lookup('view:post');
  var postView2 = container.lookup('view:post');

  ok(postView1 instanceof PostView, "The correct factory was provided");
  ok(postView2 instanceof PostView, "The correct factory was provided");

  ok(postView1 !== postView2, "The two lookups are different");
});

QUnit.test("The container can get options that should be applied to all factories for a given type", function() {
  var registry = new Registry();
  var container = registry.container();
  var PostView = factory();

  registry.resolver = function(fullName) {
    if (fullName === 'view:post') {
      return PostView;
    }
  };

  registry.optionsForType('view', { singleton: false });

  var postView1 = container.lookup('view:post');
  var postView2 = container.lookup('view:post');

  ok(postView1 instanceof PostView, "The correct factory was provided");
  ok(postView2 instanceof PostView, "The correct factory was provided");

  ok(postView1 !== postView2, "The two lookups are different");
});

QUnit.test("factory resolves are cached", function() {
  var registry = new Registry();
  var container = registry.container();
  var PostController = factory();
  var resolveWasCalled = [];
  registry.resolve = function(fullName) {
    resolveWasCalled.push(fullName);
    return PostController;
  };

  deepEqual(resolveWasCalled, []);
  container.lookupFactory('controller:post');
  deepEqual(resolveWasCalled, ['controller:post']);

  container.lookupFactory('controller:post');
  deepEqual(resolveWasCalled, ['controller:post']);
});

QUnit.test("factory for non extendables (MODEL) resolves are cached", function() {
  var registry = new Registry();
  var container = registry.container();
  var PostController = factory();
  var resolveWasCalled = [];
  registry.resolve = function(fullName) {
    resolveWasCalled.push(fullName);
    return PostController;
  };

  deepEqual(resolveWasCalled, []);
  container.lookupFactory('model:post');
  deepEqual(resolveWasCalled, ['model:post']);

  container.lookupFactory('model:post');
  deepEqual(resolveWasCalled, ['model:post']);
});

QUnit.test("factory for non extendables resolves are cached", function() {
  var registry = new Registry();
  var container = registry.container();
  var PostController = {};
  var resolveWasCalled = [];

  registry.resolve = function(fullName) {
    resolveWasCalled.push(fullName);
    return PostController;
  };

  deepEqual(resolveWasCalled, []);
  container.lookupFactory('foo:post');
  deepEqual(resolveWasCalled, ['foo:post']);

  container.lookupFactory('foo:post');
  deepEqual(resolveWasCalled, ['foo:post']);
});

if (Ember.FEATURES.isEnabled('ember-metal-injected-properties')) {
<<<<<<< HEAD
  test("The `_onLookup` hook is called on factories when looked up the first time", function() {
    expect(2);

    var container = new Container();
=======
  QUnit.test("The `_onLookup` hook is called on factories when looked up the first time", function() {
    expect(2);

    var registry = new Registry();
    var container = registry.container();
>>>>>>> c68812cf
    var Apple = factory();

    Apple.reopenClass({
      _onLookup: function(fullName) {
        equal(fullName, 'apple:main', 'calls lazy injection method with the lookup full name');
        equal(this, Apple, 'calls lazy injection method in the factory context');
      }
    });

<<<<<<< HEAD
    container.register('apple:main', Apple);
=======
    registry.register('apple:main', Apple);
>>>>>>> c68812cf

    container.lookupFactory('apple:main');
    container.lookupFactory('apple:main');
  });

<<<<<<< HEAD
  test("A factory's lazy injections are validated when first instantiated", function() {
    var container = new Container();
=======
  QUnit.test("A factory's lazy injections are validated when first instantiated", function() {
    var registry = new Registry();
    var container = registry.container();
>>>>>>> c68812cf
    var Apple = factory();
    var Orange = factory();

    Apple.reopenClass({
      _lazyInjections: function() {
<<<<<<< HEAD
        return [ 'orange:main', 'banana:main' ];
=======
        return ['orange:main', 'banana:main'];
>>>>>>> c68812cf
      }
    });

    registry.register('apple:main', Apple);
    registry.register('orange:main', Orange);

    throws(function() {
      container.lookup('apple:main');
    }, /Attempting to inject an unknown injection: `banana:main`/);
  });

<<<<<<< HEAD
  test("Lazy injection validations are cached", function() {
    expect(1);

    var container = new Container();
=======
  QUnit.test("Lazy injection validations are cached", function() {
    expect(1);

    var registry = new Registry();
    var container = registry.container();
>>>>>>> c68812cf
    var Apple = factory();
    var Orange = factory();

    Apple.reopenClass({
      _lazyInjections: function() {
        ok(true, 'should call lazy injection method');
<<<<<<< HEAD
        return [ 'orange:main' ];
      }
    });

    container.register('apple:main', Apple);
    container.register('orange:main', Orange);
=======
        return ['orange:main'];
      }
    });

    registry.register('apple:main', Apple);
    registry.register('orange:main', Orange);
>>>>>>> c68812cf

    container.lookup('apple:main');
    container.lookup('apple:main');
  });
}<|MERGE_RESOLUTION|>--- conflicted
+++ resolved
@@ -460,102 +460,64 @@
   deepEqual(resolveWasCalled, ['foo:post']);
 });
 
-if (Ember.FEATURES.isEnabled('ember-metal-injected-properties')) {
-<<<<<<< HEAD
-  test("The `_onLookup` hook is called on factories when looked up the first time", function() {
-    expect(2);
-
-    var container = new Container();
-=======
-  QUnit.test("The `_onLookup` hook is called on factories when looked up the first time", function() {
-    expect(2);
-
-    var registry = new Registry();
-    var container = registry.container();
->>>>>>> c68812cf
-    var Apple = factory();
-
-    Apple.reopenClass({
-      _onLookup: function(fullName) {
-        equal(fullName, 'apple:main', 'calls lazy injection method with the lookup full name');
-        equal(this, Apple, 'calls lazy injection method in the factory context');
-      }
-    });
-
-<<<<<<< HEAD
-    container.register('apple:main', Apple);
-=======
-    registry.register('apple:main', Apple);
->>>>>>> c68812cf
-
-    container.lookupFactory('apple:main');
-    container.lookupFactory('apple:main');
+QUnit.test("The `_onLookup` hook is called on factories when looked up the first time", function() {
+  expect(2);
+
+  var registry = new Registry();
+  var container = registry.container();
+  var Apple = factory();
+
+  Apple.reopenClass({
+    _onLookup: function(fullName) {
+      equal(fullName, 'apple:main', 'calls lazy injection method with the lookup full name');
+      equal(this, Apple, 'calls lazy injection method in the factory context');
+    }
   });
 
-<<<<<<< HEAD
-  test("A factory's lazy injections are validated when first instantiated", function() {
-    var container = new Container();
-=======
-  QUnit.test("A factory's lazy injections are validated when first instantiated", function() {
-    var registry = new Registry();
-    var container = registry.container();
->>>>>>> c68812cf
-    var Apple = factory();
-    var Orange = factory();
-
-    Apple.reopenClass({
-      _lazyInjections: function() {
-<<<<<<< HEAD
-        return [ 'orange:main', 'banana:main' ];
-=======
-        return ['orange:main', 'banana:main'];
->>>>>>> c68812cf
-      }
-    });
-
-    registry.register('apple:main', Apple);
-    registry.register('orange:main', Orange);
-
-    throws(function() {
-      container.lookup('apple:main');
-    }, /Attempting to inject an unknown injection: `banana:main`/);
+  registry.register('apple:main', Apple);
+
+  container.lookupFactory('apple:main');
+  container.lookupFactory('apple:main');
+});
+
+QUnit.test("A factory's lazy injections are validated when first instantiated", function() {
+  var registry = new Registry();
+  var container = registry.container();
+  var Apple = factory();
+  var Orange = factory();
+
+  Apple.reopenClass({
+    _lazyInjections: function() {
+      return ['orange:main', 'banana:main'];
+    }
   });
 
-<<<<<<< HEAD
-  test("Lazy injection validations are cached", function() {
-    expect(1);
-
-    var container = new Container();
-=======
-  QUnit.test("Lazy injection validations are cached", function() {
-    expect(1);
-
-    var registry = new Registry();
-    var container = registry.container();
->>>>>>> c68812cf
-    var Apple = factory();
-    var Orange = factory();
-
-    Apple.reopenClass({
-      _lazyInjections: function() {
-        ok(true, 'should call lazy injection method');
-<<<<<<< HEAD
-        return [ 'orange:main' ];
-      }
-    });
-
-    container.register('apple:main', Apple);
-    container.register('orange:main', Orange);
-=======
-        return ['orange:main'];
-      }
-    });
-
-    registry.register('apple:main', Apple);
-    registry.register('orange:main', Orange);
->>>>>>> c68812cf
-
+  registry.register('apple:main', Apple);
+  registry.register('orange:main', Orange);
+
+  throws(function() {
     container.lookup('apple:main');
-    container.lookup('apple:main');
+  }, /Attempting to inject an unknown injection: `banana:main`/);
+});
+
+QUnit.test("Lazy injection validations are cached", function() {
+  expect(1);
+
+  var registry = new Registry();
+  var container = registry.container();
+  var Apple = factory();
+  var Orange = factory();
+
+  Apple.reopenClass({
+    _lazyInjections: function() {
+      ok(true, 'should call lazy injection method');
+      return ['orange:main'];
+    }
   });
-}+
+  registry.register('apple:main', Apple);
+  registry.register('orange:main', Orange);
+
+  container.lookup('apple:main');
+  container.lookup('apple:main');
+});
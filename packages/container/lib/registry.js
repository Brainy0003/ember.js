import Ember from 'ember-metal/core'; // Ember.assert
import dictionary from 'ember-metal/dictionary';
import Container from './container';

var VALID_FULL_NAME_REGEXP = /^[^:]+.+:[^:]+$/;

var instanceInitializersFeatureEnabled;
if (Ember.FEATURES.isEnabled('ember-application-instance-initializers')) {
  instanceInitializersFeatureEnabled = true;
}

/**
 A lightweight registry used to store factory and option information keyed
 by type.

 A `Registry` stores the factory and option information needed by a
 `Container` to instantiate and cache objects.

 The public API for `Registry` is still in flux and should not be considered
 stable.

 @private
 @class Registry
 @since 1.11.0
*/
function Registry(options) {
  this.fallback = options && options.fallback ? options.fallback : null;

  this.resolver = options && options.resolver ? options.resolver : function() {};

  this.registrations  = dictionary(options && options.registrations ? options.registrations : null);

  this._typeInjections        = dictionary(null);
  this._injections            = dictionary(null);
  this._factoryTypeInjections = dictionary(null);
  this._factoryInjections     = dictionary(null);

  this._normalizeCache        = dictionary(null);
  this._resolveCache          = dictionary(null);

  this._options               = dictionary(null);
  this._typeOptions           = dictionary(null);
}

Registry.prototype = {
  /**
   A backup registry for resolving registrations when no matches can be found.

   @property fallback
   @type Registry
   */
  fallback: null,

  /**
   @property resolver
   @type function
   */
  resolver: null,

  /**
   @property registrations
   @type InheritingDict
   */
  registrations: null,

  /**
   @private

   @property _typeInjections
   @type InheritingDict
   */
  _typeInjections: null,

  /**
   @private

   @property _injections
   @type InheritingDict
   */
  _injections: null,

  /**
   @private

   @property _factoryTypeInjections
   @type InheritingDict
   */
  _factoryTypeInjections: null,

  /**
   @private

   @property _factoryInjections
   @type InheritingDict
   */
  _factoryInjections: null,

  /**
   @private

   @property _normalizeCache
   @type InheritingDict
   */
  _normalizeCache: null,

  /**
   @private

   @property _resolveCache
   @type InheritingDict
   */
  _resolveCache: null,

  /**
   @private

   @property _options
   @type InheritingDict
   */
  _options: null,

  /**
   @private

   @property _typeOptions
   @type InheritingDict
   */
  _typeOptions: null,

  /**
   The first container created for this registry.

   This allows deprecated access to `lookup` and `lookupFactory` to avoid
   breaking compatibility for Ember 1.x initializers.

   @private
   @property _defaultContainer
   @type Container
   */
  _defaultContainer: null,

  /**
   Creates a container based on this registry.

   @method container
   @param {Object} options
   @return {Container} created container
   */
  container(options) {
    var container = new Container(this, options);

    // 2.0TODO - remove `registerContainer`
    this.registerContainer(container);

    return container;
  },

  /**
   Register the first container created for a registery to allow deprecated
   access to its `lookup` and `lookupFactory` methods to avoid breaking
   compatibility for Ember 1.x initializers.

   2.0TODO: Remove this method. The bookkeeping is only needed to support
            deprecated behavior.

   @param {Container} newly created container
   */
  registerContainer(container) {
    if (!this._defaultContainer) {
      this._defaultContainer = container;
    }
    if (this.fallback) {
      this.fallback.registerContainer(container);
    }
  },

  lookup(fullName, options) {
    Ember.assert('Create a container on the registry (with `registry.container()`) before calling `lookup`.', this._defaultContainer);

    if (instanceInitializersFeatureEnabled) {
<<<<<<< HEAD
      Ember.deprecate(
        '`lookup` was called on a Registry. The `initializer` API no longer receives a container, and you should use an `instanceInitializer` to look up objects from the container.',
        false,
        { url: "http://emberjs.com/guides/deprecations#toc_access-to-instances-in-initializers" }
      );
=======
      Ember.deprecate('`lookup` was called on a Registry. The `initializer` API no longer receives a container, and you should use an `instanceInitializer` to look up objects from the container.', { url: "http://emberjs.com/guides/deprecations#toc_deprecate-access-to-instances-in-initializers" });
>>>>>>> 03003966
    }

    return this._defaultContainer.lookup(fullName, options);
  },

  lookupFactory(fullName) {
    Ember.assert('Create a container on the registry (with `registry.container()`) before calling `lookupFactory`.', this._defaultContainer);

    if (instanceInitializersFeatureEnabled) {
<<<<<<< HEAD
      Ember.deprecate(
        '`lookupFactory` was called on a Registry. The `initializer` API no longer receives a container, and you should use an `instanceInitializer` to look up objects from the container.',
        false,
        { url: "http://emberjs.com/guides/deprecations#toc_access-to-instances-in-initializers" }
      );
=======
      Ember.deprecate('`lookupFactory` was called on a Registry. The `initializer` API no longer receives a container, and you should use an `instanceInitializer` to look up objects from the container.', { url: "http://emberjs.com/guides/deprecations#toc_deprecate-access-to-instances-in-initializers" });
>>>>>>> 03003966
    }

    return this._defaultContainer.lookupFactory(fullName);
  },

  /**
   Registers a factory for later injection.

   Example:

   ```javascript
   var registry = new Registry();

   registry.register('model:user', Person, {singleton: false });
   registry.register('fruit:favorite', Orange);
   registry.register('communication:main', Email, {singleton: false});
   ```

   @method register
   @param {String} fullName
   @param {Function} factory
   @param {Object} options
   */
  register(fullName, factory, options) {
    Ember.assert('fullName must be a proper full name', this.validateFullName(fullName));

    if (factory === undefined) {
      throw new TypeError('Attempting to register an unknown factory: `' + fullName + '`');
    }

    var normalizedName = this.normalize(fullName);

    if (this._resolveCache[normalizedName]) {
      throw new Error('Cannot re-register: `' + fullName +'`, as it has already been resolved.');
    }

    this.registrations[normalizedName] = factory;
    this._options[normalizedName] = (options || {});
  },

  /**
   Unregister a fullName

   ```javascript
   var registry = new Registry();
   registry.register('model:user', User);

   registry.resolve('model:user').create() instanceof User //=> true

   registry.unregister('model:user')
   registry.resolve('model:user') === undefined //=> true
   ```

   @method unregister
   @param {String} fullName
   */
  unregister(fullName) {
    Ember.assert('fullName must be a proper full name', this.validateFullName(fullName));

    var normalizedName = this.normalize(fullName);

    delete this.registrations[normalizedName];
    delete this._resolveCache[normalizedName];
    delete this._options[normalizedName];
  },

  /**
   Given a fullName return the corresponding factory.

   By default `resolve` will retrieve the factory from
   the registry.

   ```javascript
   var registry = new Registry();
   registry.register('api:twitter', Twitter);

   registry.resolve('api:twitter') // => Twitter
   ```

   Optionally the registry can be provided with a custom resolver.
   If provided, `resolve` will first provide the custom resolver
   the opportunity to resolve the fullName, otherwise it will fallback
   to the registry.

   ```javascript
   var registry = new Registry();
   registry.resolver = function(fullName) {
      // lookup via the module system of choice
    };

   // the twitter factory is added to the module system
   registry.resolve('api:twitter') // => Twitter
   ```

   @method resolve
   @param {String} fullName
   @return {Function} fullName's factory
   */
  resolve(fullName) {
    Ember.assert('fullName must be a proper full name', this.validateFullName(fullName));
    var factory = resolve(this, this.normalize(fullName));
    if (factory === undefined && this.fallback) {
      factory = this.fallback.resolve(fullName);
    }
    return factory;
  },

  /**
   A hook that can be used to describe how the resolver will
   attempt to find the factory.

   For example, the default Ember `.describe` returns the full
   class name (including namespace) where Ember's resolver expects
   to find the `fullName`.

   @method describe
   @param {String} fullName
   @return {string} described fullName
   */
  describe(fullName) {
    return fullName;
  },

  /**
   A hook to enable custom fullName normalization behaviour

   @method normalizeFullName
   @param {String} fullName
   @return {string} normalized fullName
   */
  normalizeFullName(fullName) {
    return fullName;
  },

  /**
   normalize a fullName based on the applications conventions

   @method normalize
   @param {String} fullName
   @return {string} normalized fullName
   */
  normalize(fullName) {
    return this._normalizeCache[fullName] || (
        (this._normalizeCache[fullName] = this.normalizeFullName(fullName))
      );
  },

  /**
   @method makeToString

   @param {any} factory
   @param {string} fullName
   @return {function} toString function
   */
  makeToString(factory, fullName) {
    return factory.toString();
  },

  /**
   Given a fullName check if the container is aware of its factory
   or singleton instance.

   @method has
   @param {String} fullName
   @return {Boolean}
   */
  has(fullName) {
    Ember.assert('fullName must be a proper full name', this.validateFullName(fullName));
    return has(this, this.normalize(fullName));
  },

  /**
   Allow registering options for all factories of a type.

   ```javascript
   var registry = new Registry();
   var container = registry.container();

   // if all of type `connection` must not be singletons
   registry.optionsForType('connection', { singleton: false });

   registry.register('connection:twitter', TwitterConnection);
   registry.register('connection:facebook', FacebookConnection);

   var twitter = container.lookup('connection:twitter');
   var twitter2 = container.lookup('connection:twitter');

   twitter === twitter2; // => false

   var facebook = container.lookup('connection:facebook');
   var facebook2 = container.lookup('connection:facebook');

   facebook === facebook2; // => false
   ```

   @method optionsForType
   @param {String} type
   @param {Object} options
   */
  optionsForType(type, options) {
    this._typeOptions[type] = options;
  },

  getOptionsForType(type) {
    var optionsForType = this._typeOptions[type];
    if (optionsForType === undefined && this.fallback) {
      optionsForType = this.fallback.getOptionsForType(type);
    }
    return optionsForType;
  },

  /**
   @method options
   @param {String} fullName
   @param {Object} options
   */
  options(fullName, options) {
    options = options || {};
    var normalizedName = this.normalize(fullName);
    this._options[normalizedName] = options;
  },

  getOptions(fullName) {
    var normalizedName = this.normalize(fullName);
    var options = this._options[normalizedName];
    if (options === undefined && this.fallback) {
      options = this.fallback.getOptions(fullName);
    }
    return options;
  },

  getOption(fullName, optionName) {
    var options = this._options[fullName];

    if (options && options[optionName] !== undefined) {
      return options[optionName];
    }

    var type = fullName.split(':')[0];
    options = this._typeOptions[type];

    if (options && options[optionName] !== undefined) {
      return options[optionName];

    } else if (this.fallback) {
      return this.fallback.getOption(fullName, optionName);
    }
  },

  option(fullName, optionName) {
    Ember.deprecate('`Registry.option()` has been deprecated. Call `Registry.getOption()` instead.');
    return this.getOption(fullName, optionName);
  },

  /**
   Used only via `injection`.

   Provides a specialized form of injection, specifically enabling
   all objects of one type to be injected with a reference to another
   object.

   For example, provided each object of type `controller` needed a `router`.
   one would do the following:

   ```javascript
   var registry = new Registry();
   var container = registry.container();

   registry.register('router:main', Router);
   registry.register('controller:user', UserController);
   registry.register('controller:post', PostController);

   registry.typeInjection('controller', 'router', 'router:main');

   var user = container.lookup('controller:user');
   var post = container.lookup('controller:post');

   user.router instanceof Router; //=> true
   post.router instanceof Router; //=> true

   // both controllers share the same router
   user.router === post.router; //=> true
   ```

   @private
   @method typeInjection
   @param {String} type
   @param {String} property
   @param {String} fullName
   */
  typeInjection(type, property, fullName) {
    Ember.assert('fullName must be a proper full name', this.validateFullName(fullName));

    var fullNameType = fullName.split(':')[0];
    if (fullNameType === type) {
      throw new Error('Cannot inject a `' + fullName +
      '` on other ' + type + '(s).');
    }

    var injections = this._typeInjections[type] ||
                     (this._typeInjections[type] = []);

    injections.push({
      property: property,
      fullName: fullName
    });
  },

  /**
   Defines injection rules.

   These rules are used to inject dependencies onto objects when they
   are instantiated.

   Two forms of injections are possible:

   * Injecting one fullName on another fullName
   * Injecting one fullName on a type

   Example:

   ```javascript
   var registry = new Registry();
   var container = registry.container();

   registry.register('source:main', Source);
   registry.register('model:user', User);
   registry.register('model:post', Post);

   // injecting one fullName on another fullName
   // eg. each user model gets a post model
   registry.injection('model:user', 'post', 'model:post');

   // injecting one fullName on another type
   registry.injection('model', 'source', 'source:main');

   var user = container.lookup('model:user');
   var post = container.lookup('model:post');

   user.source instanceof Source; //=> true
   post.source instanceof Source; //=> true

   user.post instanceof Post; //=> true

   // and both models share the same source
   user.source === post.source; //=> true
   ```

   @method injection
   @param {String} factoryName
   @param {String} property
   @param {String} injectionName
   */
  injection(fullName, property, injectionName) {
    this.validateFullName(injectionName);
    var normalizedInjectionName = this.normalize(injectionName);

    if (fullName.indexOf(':') === -1) {
      return this.typeInjection(fullName, property, normalizedInjectionName);
    }

    Ember.assert('fullName must be a proper full name', this.validateFullName(fullName));
    var normalizedName = this.normalize(fullName);

    var injections = this._injections[normalizedName] ||
                     (this._injections[normalizedName] = []);

    injections.push({
      property: property,
      fullName: normalizedInjectionName
    });
  },


  /**
   Used only via `factoryInjection`.

   Provides a specialized form of injection, specifically enabling
   all factory of one type to be injected with a reference to another
   object.

   For example, provided each factory of type `model` needed a `store`.
   one would do the following:

   ```javascript
   var registry = new Registry();

   registry.register('store:main', SomeStore);

   registry.factoryTypeInjection('model', 'store', 'store:main');

   var store = registry.lookup('store:main');
   var UserFactory = registry.lookupFactory('model:user');

   UserFactory.store instanceof SomeStore; //=> true
   ```

   @private
   @method factoryTypeInjection
   @param {String} type
   @param {String} property
   @param {String} fullName
   */
  factoryTypeInjection(type, property, fullName) {
    var injections = this._factoryTypeInjections[type] ||
                     (this._factoryTypeInjections[type] = []);

    injections.push({
      property: property,
      fullName: this.normalize(fullName)
    });
  },

  /**
   Defines factory injection rules.

   Similar to regular injection rules, but are run against factories, via
   `Registry#lookupFactory`.

   These rules are used to inject objects onto factories when they
   are looked up.

   Two forms of injections are possible:

   * Injecting one fullName on another fullName
   * Injecting one fullName on a type

   Example:

   ```javascript
   var registry = new Registry();
   var container = registry.container();

   registry.register('store:main', Store);
   registry.register('store:secondary', OtherStore);
   registry.register('model:user', User);
   registry.register('model:post', Post);

   // injecting one fullName on another type
   registry.factoryInjection('model', 'store', 'store:main');

   // injecting one fullName on another fullName
   registry.factoryInjection('model:post', 'secondaryStore', 'store:secondary');

   var UserFactory = container.lookupFactory('model:user');
   var PostFactory = container.lookupFactory('model:post');
   var store = container.lookup('store:main');

   UserFactory.store instanceof Store; //=> true
   UserFactory.secondaryStore instanceof OtherStore; //=> false

   PostFactory.store instanceof Store; //=> true
   PostFactory.secondaryStore instanceof OtherStore; //=> true

   // and both models share the same source instance
   UserFactory.store === PostFactory.store; //=> true
   ```

   @method factoryInjection
   @param {String} factoryName
   @param {String} property
   @param {String} injectionName
   */
  factoryInjection(fullName, property, injectionName) {
    var normalizedName = this.normalize(fullName);
    var normalizedInjectionName = this.normalize(injectionName);

    this.validateFullName(injectionName);

    if (fullName.indexOf(':') === -1) {
      return this.factoryTypeInjection(normalizedName, property, normalizedInjectionName);
    }

    var injections = this._factoryInjections[normalizedName] || (this._factoryInjections[normalizedName] = []);

    injections.push({
      property: property,
      fullName: normalizedInjectionName
    });
  },

  validateFullName(fullName) {
    if (!VALID_FULL_NAME_REGEXP.test(fullName)) {
      throw new TypeError('Invalid Fullname, expected: `type:name` got: ' + fullName);
    }
    return true;
  },

  validateInjections(injections) {
    if (!injections) { return; }

    var fullName;

    for (var i = 0, length = injections.length; i < length; i++) {
      fullName = injections[i].fullName;

      if (!this.has(fullName)) {
        throw new Error('Attempting to inject an unknown injection: `' + fullName + '`');
      }
    }
  },

  normalizeInjectionsHash(hash) {
    var injections = [];

    for (var key in hash) {
      if (hash.hasOwnProperty(key)) {
        Ember.assert("Expected a proper full name, given '" + hash[key] + "'", this.validateFullName(hash[key]));

        injections.push({
          property: key,
          fullName: hash[key]
        });
      }
    }

    return injections;
  },

  getInjections(fullName) {
    var injections = this._injections[fullName] || [];
    if (this.fallback) {
      injections = injections.concat(this.fallback.getInjections(fullName));
    }
    return injections;
  },

  getTypeInjections(type) {
    var injections = this._typeInjections[type] || [];
    if (this.fallback) {
      injections = injections.concat(this.fallback.getTypeInjections(type));
    }
    return injections;
  },

  getFactoryInjections(fullName) {
    var injections = this._factoryInjections[fullName] || [];
    if (this.fallback) {
      injections = injections.concat(this.fallback.getFactoryInjections(fullName));
    }
    return injections;
  },

  getFactoryTypeInjections(type) {
    var injections = this._factoryTypeInjections[type] || [];
    if (this.fallback) {
      injections = injections.concat(this.fallback.getFactoryTypeInjections(type));
    }
    return injections;
  }
};

function resolve(registry, normalizedName) {
  var cached = registry._resolveCache[normalizedName];
  if (cached) { return cached; }

  var resolved = registry.resolver(normalizedName) || registry.registrations[normalizedName];
  registry._resolveCache[normalizedName] = resolved;

  return resolved;
}

function has(registry, fullName) {
  return registry.resolve(fullName) !== undefined;
}

export default Registry;<|MERGE_RESOLUTION|>--- conflicted
+++ resolved
@@ -178,15 +178,7 @@
     Ember.assert('Create a container on the registry (with `registry.container()`) before calling `lookup`.', this._defaultContainer);
 
     if (instanceInitializersFeatureEnabled) {
-<<<<<<< HEAD
-      Ember.deprecate(
-        '`lookup` was called on a Registry. The `initializer` API no longer receives a container, and you should use an `instanceInitializer` to look up objects from the container.',
-        false,
-        { url: "http://emberjs.com/guides/deprecations#toc_access-to-instances-in-initializers" }
-      );
-=======
       Ember.deprecate('`lookup` was called on a Registry. The `initializer` API no longer receives a container, and you should use an `instanceInitializer` to look up objects from the container.', { url: "http://emberjs.com/guides/deprecations#toc_deprecate-access-to-instances-in-initializers" });
->>>>>>> 03003966
     }
 
     return this._defaultContainer.lookup(fullName, options);
@@ -196,15 +188,7 @@
     Ember.assert('Create a container on the registry (with `registry.container()`) before calling `lookupFactory`.', this._defaultContainer);
 
     if (instanceInitializersFeatureEnabled) {
-<<<<<<< HEAD
-      Ember.deprecate(
-        '`lookupFactory` was called on a Registry. The `initializer` API no longer receives a container, and you should use an `instanceInitializer` to look up objects from the container.',
-        false,
-        { url: "http://emberjs.com/guides/deprecations#toc_access-to-instances-in-initializers" }
-      );
-=======
       Ember.deprecate('`lookupFactory` was called on a Registry. The `initializer` API no longer receives a container, and you should use an `instanceInitializer` to look up objects from the container.', { url: "http://emberjs.com/guides/deprecations#toc_deprecate-access-to-instances-in-initializers" });
->>>>>>> 03003966
     }
 
     return this._defaultContainer.lookupFactory(fullName);

import { set } from "ember-metal/property_set";
import {
  meta,
  inspect
} from "ember-metal/utils";
import expandProperties from "ember-metal/expand_properties";
import EmberError from "ember-metal/error";
import {
  Descriptor,
  defineProperty
} from "ember-metal/properties";
import {
  propertyWillChange,
  propertyDidChange
} from "ember-metal/property_events";
import {
  addDependentKeys,
  removeDependentKeys
} from "ember-metal/dependent_keys";

/**
@module ember-metal
*/

var metaFor = meta;

function UNDEFINED() { }

// ..........................................................
// COMPUTED PROPERTY
//

/**
  A computed property transforms an object's function into a property.

  By default the function backing the computed property will only be called
  once and the result will be cached. You can specify various properties
  that your computed property depends on. This will force the cached
  result to be recomputed if the dependencies are modified.

  In the following example we declare a computed property (by calling
  `.property()` on the fullName function) and setup the property
  dependencies (depending on firstName and lastName). The fullName function
  will be called once (regardless of how many times it is accessed) as long
  as its dependencies have not changed. Once firstName or lastName are updated
  any future calls (or anything bound) to fullName will incorporate the new
  values.

  ```javascript
  var Person = Ember.Object.extend({
    // these will be supplied by `create`
    firstName: null,
    lastName: null,

    fullName: function() {
      var firstName = this.get('firstName');
      var lastName = this.get('lastName');

     return firstName + ' ' + lastName;
    }.property('firstName', 'lastName')
  });

  var tom = Person.create({
    firstName: 'Tom',
    lastName: 'Dale'
  });

  tom.get('fullName') // 'Tom Dale'
  ```

  You can also define what Ember should do when setting a computed property.
  If you try to set a computed property, it will be invoked with the key and
  value you want to set it to. You can also accept the previous value as the
  third parameter.

  ```javascript
  var Person = Ember.Object.extend({
    // these will be supplied by `create`
    firstName: null,
    lastName: null,

    fullName: function(key, value, oldValue) {
      // getter
      if (arguments.length === 1) {
        var firstName = this.get('firstName');
        var lastName = this.get('lastName');

        return firstName + ' ' + lastName;

      // setter
      } else {
        var name = value.split(' ');

        this.set('firstName', name[0]);
        this.set('lastName', name[1]);

        return value;
      }
    }.property('firstName', 'lastName')
  });

  var person = Person.create();

  person.set('fullName', 'Peter Wagenet');
  person.get('firstName'); // 'Peter'
  person.get('lastName');  // 'Wagenet'
  ```

  @class ComputedProperty
  @namespace Ember
  @constructor
*/
function ComputedProperty(config, opts) {
  this.isDescriptor = true;
  if (Ember.FEATURES.isEnabled("new-computed-syntax")) {
    if (typeof config === "function") {
      config.__ember_arity = config.length;
      this._getter = config;
      if (config.__ember_arity > 1) {
        Ember.deprecate("Using the same function as getter and setter is deprecated.", false, {
          url: "http://emberjs.com/deprecations/v1.x/#toc_computed-properties-with-a-shared-getter-and-setter"
        });
        this._setter = config;
      }
    } else {
      this._getter = config.get;
      this._setter = config.set;
      if (this._setter && this._setter.__ember_arity === undefined) {
        this._setter.__ember_arity = this._setter.length;
      }
    }
  } else {
    config.__ember_arity = config.length;
    this._getter = config;
    if (config.__ember_arity > 1) {
      this._setter = config;
    }
  }

  this._dependentKeys = undefined;
  this._suspended = undefined;
  this._meta = undefined;

  Ember.deprecate("Passing opts.cacheable to the CP constructor is deprecated. Invoke `volatile()` on the CP instead.", !opts || !opts.hasOwnProperty('cacheable'));
  this._cacheable = (opts && opts.cacheable !== undefined) ? opts.cacheable : true;   // TODO: Set always to `true` once this deprecation is gone.
  this._dependentKeys = opts && opts.dependentKeys;
  Ember.deprecate("Passing opts.readOnly to the CP constructor is deprecated. All CPs are writable by default. You can invoke `readOnly()` on the CP to change this.", !opts || !opts.hasOwnProperty('readOnly'));
  this._readOnly = opts && (opts.readOnly !== undefined || !!opts.readOnly) || false; // TODO: Set always to `false` once this deprecation is gone.
}

ComputedProperty.prototype = new Descriptor();

var ComputedPropertyPrototype = ComputedProperty.prototype;

/**
  Properties are cacheable by default. Computed property will automatically
  cache the return value of your function until one of the dependent keys changes.

  Call `volatile()` to set it into non-cached mode. When in this mode
  the computed property will not automatically cache the return value.

  However, if a property is properly observable, there is no reason to disable
  caching.

  @method cacheable
  @param {Boolean} aFlag optional set to `false` to disable caching
  @return {Ember.ComputedProperty} this
  @chainable
  @deprecated All computed properties are cacheble by default. Use `volatile()` instead to opt-out to caching.
*/
ComputedPropertyPrototype.cacheable = function(aFlag) {
  Ember.deprecate('ComputedProperty.cacheable() is deprecated. All computed properties are cacheable by default.');
  this._cacheable = aFlag !== false;
  return this;
};

/**
  Call on a computed property to set it into non-cached mode. When in this
  mode the computed property will not automatically cache the return value.

  ```javascript
  var outsideService = Ember.Object.extend({
    value: function() {
      return OutsideService.getValue();
    }.property().volatile()
  }).create();
  ```

  @method volatile
  @return {Ember.ComputedProperty} this
  @chainable
*/
ComputedPropertyPrototype.volatile = function() {
  this._cacheable = false;
  return this;
};

/**
  Call on a computed property to set it into read-only mode. When in this
  mode the computed property will throw an error when set.

  ```javascript
  var Person = Ember.Object.extend({
    guid: function() {
      return 'guid-guid-guid';
    }.property().readOnly()
  });

  var person = Person.create();

  person.set('guid', 'new-guid'); // will throw an exception
  ```

  @method readOnly
  @return {Ember.ComputedProperty} this
  @chainable
*/
ComputedPropertyPrototype.readOnly = function(readOnly) {
  Ember.deprecate('Passing arguments to ComputedProperty.readOnly() is deprecated.', arguments.length === 0);
  this._readOnly = readOnly === undefined || !!readOnly; // Force to true once this deprecation is gone
  Ember.assert("Computed properties that define a setter using the new syntax cannot be read-only", !(this._readOnly && this._setter && this._setter !== this._getter));
<<<<<<< HEAD

=======
>>>>>>> 2615a955
  return this;
};

/**
  Sets the dependent keys on this computed property. Pass any number of
  arguments containing key paths that this computed property depends on.

  ```javascript
  var President = Ember.Object.extend({
    fullName: computed(function() {
      return this.get('firstName') + ' ' + this.get('lastName');

      // Tell Ember that this computed property depends on firstName
      // and lastName
    }).property('firstName', 'lastName')
  });

  var president = President.create({
    firstName: 'Barack',
    lastName: 'Obama'
  });

  president.get('fullName'); // 'Barack Obama'
  ```

  @method property
  @param {String} path* zero or more property paths
  @return {Ember.ComputedProperty} this
  @chainable
*/
ComputedPropertyPrototype.property = function() {
  var args;

  var addArg = function(property) {
    args.push(property);
  };

  args = [];
  for (var i = 0, l = arguments.length; i < l; i++) {
    expandProperties(arguments[i], addArg);
  }

  this._dependentKeys = args;
  return this;
};

/**
  In some cases, you may want to annotate computed properties with additional
  metadata about how they function or what values they operate on. For example,
  computed property functions may close over variables that are then no longer
  available for introspection.

  You can pass a hash of these values to a computed property like this:

  ```
  person: function() {
    var personId = this.get('personId');
    return App.Person.create({ id: personId });
  }.property().meta({ type: App.Person })
  ```

  The hash that you pass to the `meta()` function will be saved on the
  computed property descriptor under the `_meta` key. Ember runtime
  exposes a public API for retrieving these values from classes,
  via the `metaForProperty()` function.

  @method meta
  @param {Hash} meta
  @chainable
*/

ComputedPropertyPrototype.meta = function(meta) {
  if (arguments.length === 0) {
    return this._meta || {};
  } else {
    this._meta = meta;
    return this;
  }
};

/* impl descriptor API */
ComputedPropertyPrototype.didChange = function(obj, keyName) {
  // _suspended is set via a CP.set to ensure we don't clear
  // the cached value set by the setter
  if (this._cacheable && this._suspended !== obj) {
    var meta = metaFor(obj);
    if (meta.cache && meta.cache[keyName] !== undefined) {
      meta.cache[keyName] = undefined;
      removeDependentKeys(this, obj, keyName, meta);
    }
  }
};

function finishChains(chainNodes) {
  for (var i=0, l=chainNodes.length; i<l; i++) {
    chainNodes[i].didChange(null);
  }
}

/**
  Access the value of the function backing the computed property.
  If this property has already been cached, return the cached result.
  Otherwise, call the function passing the property name as an argument.

  ```javascript
  var Person = Ember.Object.extend({
    fullName: function(keyName) {
      // the keyName parameter is 'fullName' in this case.
      return this.get('firstName') + ' ' + this.get('lastName');
    }.property('firstName', 'lastName')
  });


  var tom = Person.create({
    firstName: 'Tom',
    lastName: 'Dale'
  });

  tom.get('fullName') // 'Tom Dale'
  ```

  @method get
  @param {String} keyName The key being accessed.
  @return {Object} The return value of the function backing the CP.
*/
ComputedPropertyPrototype.get = function(obj, keyName) {
  var ret, cache, meta, chainNodes;
  if (this._cacheable) {
    meta = metaFor(obj);
    cache = meta.cache;

    var result = cache && cache[keyName];

    if (result === UNDEFINED) {
      return undefined;
    } else if (result !== undefined) {
      return result;
    }

    ret = this._getter.call(obj, keyName);
    cache = meta.cache;
    if (!cache) {
      cache = meta.cache = {};
    }
    if (ret === undefined) {
      cache[keyName] = UNDEFINED;
    } else {
      cache[keyName] = ret;
    }

    chainNodes = meta.chainWatchers && meta.chainWatchers[keyName];
    if (chainNodes) {
      finishChains(chainNodes);
    }
    addDependentKeys(this, obj, keyName, meta);
  } else {
    ret = this._getter.call(obj, keyName);
  }
  return ret;
};

/**
  Set the value of a computed property. If the function that backs your
  computed property does not accept arguments then the default action for
  setting would be to define the property on the current object, and set
  the value of the property to the value being set.

  Generally speaking if you intend for your computed property to be set
  your backing function should accept either two or three arguments.

  ```javascript
  var Person = Ember.Object.extend({
    // these will be supplied by `create`
    firstName: null,
    lastName: null,

    fullName: function(key, value, oldValue) {
      // getter
      if (arguments.length === 1) {
        var firstName = this.get('firstName');
        var lastName = this.get('lastName');

        return firstName + ' ' + lastName;

      // setter
      } else {
        var name = value.split(' ');

        this.set('firstName', name[0]);
        this.set('lastName', name[1]);

        return value;
      }
    }.property('firstName', 'lastName')
  });

  var person = Person.create();

  person.set('fullName', 'Peter Wagenet');
  person.get('firstName'); // 'Peter'
  person.get('lastName');  // 'Wagenet'
  ```

  @method set
  @param {String} keyName The key being accessed.
  @param {Object} newValue The new value being assigned.
  @param {String} oldValue The old value being replaced.
  @return {Object} The return value of the function backing the CP.
*/
ComputedPropertyPrototype.set = function computedPropertySetWithSuspend(obj, keyName, value) {
  var oldSuspended = this._suspended;

  this._suspended = obj;

  try {
    this._set(obj, keyName, value);
  } finally {
    this._suspended = oldSuspended;
  }
};

ComputedPropertyPrototype._set = function computedPropertySet(obj, keyName, value) {
  var cacheable      = this._cacheable;
  var setter         = this._setter;
  var meta           = metaFor(obj, cacheable);
  var cache          = meta.cache;
  var hadCachedValue = false;

  var cachedValue, ret;

  if (this._readOnly) {
    throw new EmberError(`Cannot set read-only property "${keyName}" on object: ${inspect(obj)}`);
  }

  if (cacheable && cache && cache[keyName] !== undefined) {
    if (cache[keyName] !== UNDEFINED) {
      cachedValue = cache[keyName];
    }

    hadCachedValue = true;
  }

  if (!setter) {
    defineProperty(obj, keyName, null, cachedValue);
    set(obj, keyName, value);
    return;
  } else if (setter.__ember_arity === 2) {
    // Is there any way of deprecate this in a sensitive way?
    // Maybe now that getters and setters are the prefered options we can....
    ret = setter.call(obj, keyName, value);
  } else {
    ret = setter.call(obj, keyName, value, cachedValue);
  }

  if (hadCachedValue && cachedValue === ret) { return; }

  var watched = meta.watching[keyName];
  if (watched) {
    propertyWillChange(obj, keyName);
  }

  if (hadCachedValue) {
    cache[keyName] = undefined;
  }

  if (cacheable) {
    if (!hadCachedValue) {
      addDependentKeys(this, obj, keyName, meta);
    }
    if (!cache) {
      cache = meta.cache = {};
    }
    if (ret === undefined) {
      cache[keyName] = UNDEFINED;
    } else {
      cache[keyName] = ret;
    }
  }

  if (watched) {
    propertyDidChange(obj, keyName);
  }

  return ret;
};

/* called before property is overridden */
ComputedPropertyPrototype.teardown = function(obj, keyName) {
  var meta = metaFor(obj);

  if (meta.cache) {
    if (keyName in meta.cache) {
      removeDependentKeys(this, obj, keyName, meta);
    }

    if (this._cacheable) { delete meta.cache[keyName]; }
  }

  return null; // no value to restore
};


/**
  This helper returns a new property descriptor that wraps the passed
  computed property function. You can use this helper to define properties
  with mixins or via `Ember.defineProperty()`.

  The function you pass will be used to both get and set property values.
  The function should accept two parameters, key and value. If value is not
  undefined you should set the value first. In either case return the
  current value of the property.

  A computed property defined in this way might look like this:

  ```js
  var Person = Ember.Object.extend({
    firstName: 'Betty',
    lastName: 'Jones',

    fullName: Ember.computed('firstName', 'lastName', function(key, value) {
      return this.get('firstName') + ' ' + this.get('lastName');
    })
  });

  var client = Person.create();

  client.get('fullName'); // 'Betty Jones'

  client.set('lastName', 'Fuller');
  client.get('fullName'); // 'Betty Fuller'
  ```

  _Note: This is the preferred way to define computed properties when writing third-party
  libraries that depend on or use Ember, since there is no guarantee that the user
  will have prototype extensions enabled._

  You might use this method if you disabled
  [Prototype Extensions](http://emberjs.com/guides/configuring-ember/disabling-prototype-extensions/).
  The alternative syntax might look like this
  (if prototype extensions are enabled, which is the default behavior):

  ```js
  fullName: function () {
    return this.get('firstName') + ' ' + this.get('lastName');
  }.property('firstName', 'lastName')
  ```

  @class computed
  @namespace Ember
  @constructor
  @static
  @param {String} [dependentKeys*] Optional dependent keys that trigger this computed property.
  @param {Function} func The computed property function.
  @return {Ember.ComputedProperty} property descriptor instance
*/
function computed(func) {
  var args;

  if (arguments.length > 1) {
    args = [].slice.call(arguments);
    func = args.pop();
  }

  var cp = new ComputedProperty(func);
  // jscs:disable
  if (Ember.FEATURES.isEnabled("new-computed-syntax")) {
    // Empty block on purpose
  } else {
    // jscs:enable
    if (typeof func !== "function") {
      throw new EmberError("Computed Property declared without a property function");
    }
  }

  if (args) {
    cp.property.apply(cp, args);
  }

  return cp;
}

/**
  Returns the cached value for a property, if one exists.
  This can be useful for peeking at the value of a computed
  property that is generated lazily, without accidentally causing
  it to be created.

  @method cacheFor
  @for Ember
  @param {Object} obj the object whose property you want to check
  @param {String} key the name of the property whose cached value you want
    to return
  @return {Object} the cached value
*/
function cacheFor(obj, key) {
  var meta = obj['__ember_meta__'];
  var cache = meta && meta.cache;
  var ret = cache && cache[key];

  if (ret === UNDEFINED) {
    return undefined;
  }
  return ret;
}

cacheFor.set = function(cache, key, value) {
  if (value === undefined) {
    cache[key] = UNDEFINED;
  } else {
    cache[key] = value;
  }
};

cacheFor.get = function(cache, key) {
  var ret = cache[key];
  if (ret === UNDEFINED) {
    return undefined;
  }
  return ret;
};

cacheFor.remove = function(cache, key) {
  cache[key] = undefined;
};

export {
  ComputedProperty,
  computed,
  cacheFor
};<|MERGE_RESOLUTION|>--- conflicted
+++ resolved
@@ -219,10 +219,6 @@
   Ember.deprecate('Passing arguments to ComputedProperty.readOnly() is deprecated.', arguments.length === 0);
   this._readOnly = readOnly === undefined || !!readOnly; // Force to true once this deprecation is gone
   Ember.assert("Computed properties that define a setter using the new syntax cannot be read-only", !(this._readOnly && this._setter && this._setter !== this._getter));
-<<<<<<< HEAD
-
-=======
->>>>>>> 2615a955
   return this;
 };
 

// ==========================================================================
// Project:  Ember Metal
// Copyright: ©2011 Strobe Inc. and contributors.
// License:   Licensed under MIT license (see license.js)
// ==========================================================================

require('ember-metal/core');
require('ember-metal/platform');

var o_defineProperty = Ember.platform.defineProperty,
    o_create = Ember.create,
    // Used for guid generation...
    GUID_KEY = '__ember'+ (+ new Date()),
    uuid         = 0,
    numberCache  = [],
    stringCache  = {};

/**
  @private
  @static
  @type String
  @constant

  A unique key used to assign guids and other private metadata to objects.
  If you inspect an object in your browser debugger you will often see these.
  They can be safely ignored.

  On browsers that support it, these properties are added with enumeration
  disabled so they won't show up when you iterate over your properties.
*/
Ember.GUID_KEY = GUID_KEY;

/**
  @private

  Generates a new guid, optionally saving the guid to the object that you
  pass in.  You will rarely need to use this method.  Instead you should
  call Ember.guidFor(obj), which return an existing guid if available.

  @param {Object} obj
    Optional object the guid will be used for.  If passed in, the guid will
    be saved on the object and reused whenever you pass the same object
    again.

    If no object is passed, just generate a new guid.

  @param {String} prefix
    Optional prefix to place in front of the guid.  Useful when you want to
    separate the guid into separate namespaces.

  @returns {String} the guid
*/
Ember.generateGuid = function(obj, prefix) {
  if (!prefix) prefix = 'ember';
  var ret = (prefix + (uuid++));
  if (obj) {
    o_defineProperty(obj, GUID_KEY, {
      configurable: true,
      writable: true,
      value: ret
    });
  }

  return ret ;
};

/**
  @private

  Returns a unique id for the object.  If the object does not yet have
  a guid, one will be assigned to it.  You can call this on any object,
  Ember.Object-based or not, but be aware that it will add a _guid property.

  You can also use this method on DOM Element objects.

  @method
  @param obj {Object} any object, string, number, Element, or primitive
  @returns {String} the unique guid for this instance.
*/
Ember.guidFor = function(obj) {

  // special cases where we don't want to add a key to object
  if (obj === undefined) return "(undefined)";
  if (obj === null) return "(null)";

  var cache, ret;
  var type = typeof obj;

  // Don't allow prototype changes to String etc. to change the guidFor
  switch(type) {
    case 'number':
      ret = numberCache[obj];
      if (!ret) ret = numberCache[obj] = 'nu'+obj;
      return ret;

    case 'string':
      ret = stringCache[obj];
      if (!ret) ret = stringCache[obj] = 'st'+(uuid++);
      return ret;

    case 'boolean':
      return obj ? '(true)' : '(false)';

    default:
      if (obj[GUID_KEY]) return obj[GUID_KEY];
      if (obj === Object) return '(Object)';
      if (obj === Array)  return '(Array)';
      return Ember.generateGuid(obj, 'ember');
  }
};


// ..........................................................
// META
//

var META_DESC = {
  writable:    true,
  configurable: false,
  enumerable:  false,
  value: null
};

var META_KEY = Ember.GUID_KEY+'_meta';

/**
  The key used to store meta information on object for property observing.

  @static
  @type String
*/
Ember.META_KEY = META_KEY;

// Placeholder for non-writable metas.
var EMPTY_META = {
  descs: {},
  watching: {}
};

Ember.EMPTY_META = EMPTY_META;

if (Object.freeze) Object.freeze(EMPTY_META);

var isDefinePropertySimulated = Ember.platform.defineProperty.isSimulated;

/**
  @private
  @function

  Retrieves the meta hash for an object.  If 'writable' is true ensures the
  hash is writable for this object as well.

  The meta object contains information about computed property descriptors as
  well as any watched properties and other information.  You generally will
  not access this information directly but instead work with higher level
  methods that manipulate this hash indirectly.

  @param {Object} obj
    The object to retrieve meta for

  @param {Boolean} writable
    Pass false if you do not intend to modify the meta hash, allowing the
    method to avoid making an unnecessary copy.

  @returns {Hash}
*/
Ember.meta = function meta(obj, writable) {

  var ret = obj[META_KEY];
  if (writable===false) return ret || EMPTY_META;

  if (!ret) {
    o_defineProperty(obj, META_KEY, META_DESC);

    if (isDefinePropertySimulated) {
      // on platforms that don't support enumerable false
      // make meta fail jQuery.isPlainObject() to hide from
      // jQuery.extend() by having a property that fails
      // hasOwnProperty check.
      ret = o_create({__preventPlainObject__: true});
    }

    ret = {
      descs: {},
      watching: {},
<<<<<<< HEAD
      observers: {},
      beforeObservers: {},
=======
      values: {},
>>>>>>> 84e96265
      cache:  {},
      source: obj
    };

    obj[META_KEY] = ret;

    // make sure we don't accidentally try to create constructor like desc
    ret.descs.constructor = null;

  } else if (ret.source !== obj) {
    ret = o_create(ret);
    ret.descs    = o_create(ret.descs);
    ret.watching = o_create(ret.watching);
<<<<<<< HEAD
    ret.observers = o_create(ret.observers);
    ret.beforeObservers = o_create(ret.beforeObservers);
=======
>>>>>>> 84e96265
    ret.cache    = {};
    ret.source   = obj;

    o_defineProperty(obj, META_KEY, META_DESC);
    obj[META_KEY] = ret;
  }
  return ret;
};

Ember.getMeta = function getMeta(obj, property) {
  var meta = Ember.meta(obj, false);
  return meta[property];
};

Ember.setMeta = function setMeta(obj, property, value) {
  var meta = Ember.meta(obj, true);
  meta[property] = value;
  return value;
};

/**
  @private

  In order to store defaults for a class, a prototype may need to create
  a default meta object, which will be inherited by any objects instantiated
  from the class's constructor.

  However, the properties of that meta object are only shallow-cloned,
  so if a property is a hash (like the event system's `listeners` hash),
  it will by default be shared across all instances of that class.

  This method allows extensions to deeply clone a series of nested hashes or
  other complex objects. For instance, the event system might pass
  ['listeners', 'foo:change', 'ember157'] to `prepareMetaPath`, which will
  walk down the keys provided.

  For each key, if the key does not exist, it is created. If it already
  exists and it was inherited from its constructor, the constructor's
  key is cloned.

  You can also pass false for `writable`, which will simply return
  undefined if `prepareMetaPath` discovers any part of the path that
  shared or undefined.

  @param {Object} obj The object whose meta we are examining
  @param {Array} path An array of keys to walk down
  @param {Boolean} writable whether or not to create a new meta
    (or meta property) if one does not already exist or if it's
    shared with its constructor
*/
Ember.metaPath = function(obj, path, writable) {
  var meta = Ember.meta(obj, writable), keyName, value;

  for (var i=0, l=path.length; i<l; i++) {
    keyName = path[i];
    value = meta[keyName];

    if (!value) {
      if (!writable) { return undefined; }
      value = meta[keyName] = { __ember_source__: obj };
    } else if (value.__ember_source__ !== obj) {
      if (!writable) { return undefined; }
      value = meta[keyName] = o_create(value);
      value.__ember_source__ = obj;
    }

    meta = value;
  }

  return value;
};

/**
  @private

  Wraps the passed function so that `this._super` will point to the superFunc
  when the function is invoked.  This is the primitive we use to implement
  calls to super.

  @param {Function} func
    The function to call

  @param {Function} superFunc
    The super function.

  @returns {Function} wrapped function.
*/
Ember.wrap = function(func, superFunc) {

  function K() {}

  var newFunc = function() {
    var ret, sup = this._super;
    this._super = superFunc || K;
    ret = func.apply(this, arguments);
    this._super = sup;
    return ret;
  };

  newFunc.base = func;
  return newFunc;
};

/**
  Returns true if the passed object is an array or Array-like.

  Ember Array Protocol:

    - the object has an objectAt property
    - the object is a native Array
    - the object is an Object, and has a length property

  Unlike Ember.typeOf this method returns true even if the passed object is
  not formally array but appears to be array-like (i.e. implements Ember.Array)

      Ember.isArray(); // false
      Ember.isArray([]); // true
      Ember.isArray( Ember.ArrayProxy.create({ content: [] }) ); // true

  @param {Object} obj The object to test
  @returns {Boolean}
*/
Ember.isArray = function(obj) {
  if (!obj || obj.setInterval) { return false; }
  if (Array.isArray && Array.isArray(obj)) { return true; }
  if (Ember.Array && Ember.Array.detect(obj)) { return true; }
  if ((obj.length !== undefined) && 'object'===typeof obj) { return true; }
  return false;
};

/**
  Forces the passed object to be part of an array.  If the object is already
  an array or array-like, returns the object.  Otherwise adds the object to
  an array.  If obj is null or undefined, returns an empty array.

      Ember.makeArray();          => []
      Ember.makeArray(null);      => []
      Ember.makeArray(undefined); => []
      Ember.makeArray('lindsay'); => ['lindsay'] 
      Ember.makeArray([1,2,42]);  => [1,2,42]

      var controller = Ember.ArrayProxy.create({ content: [] });
      Ember.makeArray(controller) === controller;   => true

  @param {Object} obj the object
  @returns {Array}
*/
Ember.makeArray = function(obj) {
  if (obj === null || obj === undefined) { return []; }
  return Ember.isArray(obj) ? obj : [obj];
};<|MERGE_RESOLUTION|>--- conflicted
+++ resolved
@@ -183,12 +183,8 @@
     ret = {
       descs: {},
       watching: {},
-<<<<<<< HEAD
       observers: {},
       beforeObservers: {},
-=======
-      values: {},
->>>>>>> 84e96265
       cache:  {},
       source: obj
     };
@@ -202,11 +198,8 @@
     ret = o_create(ret);
     ret.descs    = o_create(ret.descs);
     ret.watching = o_create(ret.watching);
-<<<<<<< HEAD
     ret.observers = o_create(ret.observers);
     ret.beforeObservers = o_create(ret.beforeObservers);
-=======
->>>>>>> 84e96265
     ret.cache    = {};
     ret.source   = obj;
 
@@ -345,7 +338,7 @@
       Ember.makeArray();          => []
       Ember.makeArray(null);      => []
       Ember.makeArray(undefined); => []
-      Ember.makeArray('lindsay'); => ['lindsay'] 
+      Ember.makeArray('lindsay'); => ['lindsay']
       Ember.makeArray([1,2,42]);  => [1,2,42]
 
       var controller = Ember.ArrayProxy.create({ content: [] });

--- conflicted
+++ resolved
@@ -124,16 +124,8 @@
     @param _guid (optional and for internal use only)
     @return {Boolean}
   */
-<<<<<<< HEAD
-  remove: function(obj, _guid) {
-    Ember.deprecate(
-      'Calling `OrderedSet.prototype.remove` has been deprecated, please use `OrderedSet.prototype.delete` instead.',
-      this._silenceRemoveDeprecation
-    );
-=======
   remove(obj, _guid) {
     Ember.deprecate('Calling `OrderedSet.prototype.remove` has been deprecated, please use `OrderedSet.prototype.delete` instead.', this._silenceRemoveDeprecation);
->>>>>>> 03003966
 
     return this.delete(obj, _guid);
   },

/*jshint newcap:true*/

// Testing this is not ideal, but we want ArrayUtils to use native functions
// if available, but not to use versions created by libraries like Prototype
var isNativeFunc = function(func) {
  // This should probably work in all browsers likely to have ES5 array methods
  return func && Function.prototype.toString.call(func).indexOf('[native code]') > -1;
};

// From: https://developer.mozilla.org/en/JavaScript/Reference/Global_Objects/array/map
<<<<<<< HEAD
if (!Array.prototype.map)
{
  /** @private */
  Array.prototype.map = function(fun /*, thisp */)
  {
    "use strict";

    if (this === void 0 || this === null)
      throw new TypeError();

    var t = Object(this);
    var len = t.length >>> 0;
    if (typeof fun !== "function")
      throw new TypeError();

    var res = new Array(len);
    var thisp = arguments[1];
    for (var i = 0; i < len; i++)
    {
      if (i in t)
        res[i] = fun.call(thisp, t[i], i, t);
=======
var arrayMap = isNativeFunc(Array.prototype.map) ? Array.prototype.map : function(fun /*, thisp */) {
  "use strict";

  if (this === void 0 || this === null) {
    throw new TypeError();
  }

  var t = Object(this);
  var len = t.length >>> 0;
  if (typeof fun !== "function") {
    throw new TypeError();
  }

  var res = new Array(len);
  var thisp = arguments[1];
  for (var i = 0; i < len; i++) {
    if (i in t) {
      res[i] = fun.call(thisp, t[i], i, t);
>>>>>>> 626d23f6
    }
  }

  return res;
};

// From: https://developer.mozilla.org/en/JavaScript/Reference/Global_Objects/array/foreach
<<<<<<< HEAD
if (!Array.prototype.forEach)
{
  /** @private */
  Array.prototype.forEach = function(fun /*, thisp */)
  {
    "use strict";
 
    if (this === void 0 || this === null)
      throw new TypeError();
 
    var t = Object(this);
    var len = t.length >>> 0;
    if (typeof fun !== "function")
      throw new TypeError();

    var thisp = arguments[1];
    for (var i = 0; i < len; i++)
    {
      if (i in t)
        fun.call(thisp, t[i], i, t);
=======
var arrayForEach = isNativeFunc(Array.prototype.forEach) ? Array.prototype.forEach : function(fun /*, thisp */) {
  "use strict";

  if (this === void 0 || this === null) {
    throw new TypeError();
  }

  var t = Object(this);
  var len = t.length >>> 0;
  if (typeof fun !== "function") {
    throw new TypeError();
  }

  var thisp = arguments[1];
  for (var i = 0; i < len; i++) {
    if (i in t) {
      fun.call(thisp, t[i], i, t);
>>>>>>> 626d23f6
    }
  }
};

var arrayIndexOf = isNativeFunc(Array.prototype.indexOf) ? Array.prototype.indexOf : function (obj, fromIndex) {
  if (fromIndex === null || fromIndex === undefined) { fromIndex = 0; }
  else if (fromIndex < 0) { fromIndex = Math.max(0, this.length + fromIndex); }
  for (var i = fromIndex, j = this.length; i < j; i++) {
    if (this[i] === obj) { return i; }
  }
  return -1;
};


Ember.ArrayUtils = {
  map: function(obj) {
    var args = Array.prototype.slice.call(arguments, 1);
    return obj.map ? obj.map.apply(obj, args) : arrayMap.apply(obj, args);
  },

  forEach: function(obj) {
    var args = Array.prototype.slice.call(arguments, 1);
    return obj.forEach ? obj.forEach.apply(obj, args) : arrayForEach.apply(obj, args);
  },

  indexOf: function(obj) {
    var args = Array.prototype.slice.call(arguments, 1);
    return obj.indexOf ? obj.indexOf.apply(obj, args) : arrayIndexOf.apply(obj, args);
  }
}

<<<<<<< HEAD
if (!Array.prototype.indexOf) {
  /** @private */
  Array.prototype.indexOf = function (obj, fromIndex) {
    if (fromIndex == null) { fromIndex = 0; }
    else if (fromIndex < 0) { fromIndex = Math.max(0, this.length + fromIndex); }
    for (var i = fromIndex, j = this.length; i < j; i++) {
      if (this[i] === obj) { return i; }
    }
    return -1;
  };
=======

if (Ember.SHIM_ES5) {
  if (!Array.prototype.map) {
    Array.prototype.map = arrayMap;
  }

  if (!Array.prototype.forEach) {
    Array.prototype.forEach = arrayForEach;
  }

  if (!Array.prototype.indexOf) {
    Array.prototype.indexOf = arrayIndexOf;
  }
>>>>>>> 626d23f6
}<|MERGE_RESOLUTION|>--- conflicted
+++ resolved
@@ -8,29 +8,7 @@
 };
 
 // From: https://developer.mozilla.org/en/JavaScript/Reference/Global_Objects/array/map
-<<<<<<< HEAD
-if (!Array.prototype.map)
-{
-  /** @private */
-  Array.prototype.map = function(fun /*, thisp */)
-  {
-    "use strict";
-
-    if (this === void 0 || this === null)
-      throw new TypeError();
-
-    var t = Object(this);
-    var len = t.length >>> 0;
-    if (typeof fun !== "function")
-      throw new TypeError();
-
-    var res = new Array(len);
-    var thisp = arguments[1];
-    for (var i = 0; i < len; i++)
-    {
-      if (i in t)
-        res[i] = fun.call(thisp, t[i], i, t);
-=======
+/** @private */
 var arrayMap = isNativeFunc(Array.prototype.map) ? Array.prototype.map : function(fun /*, thisp */) {
   "use strict";
 
@@ -49,7 +27,6 @@
   for (var i = 0; i < len; i++) {
     if (i in t) {
       res[i] = fun.call(thisp, t[i], i, t);
->>>>>>> 626d23f6
     }
   }
 
@@ -57,28 +34,7 @@
 };
 
 // From: https://developer.mozilla.org/en/JavaScript/Reference/Global_Objects/array/foreach
-<<<<<<< HEAD
-if (!Array.prototype.forEach)
-{
-  /** @private */
-  Array.prototype.forEach = function(fun /*, thisp */)
-  {
-    "use strict";
- 
-    if (this === void 0 || this === null)
-      throw new TypeError();
- 
-    var t = Object(this);
-    var len = t.length >>> 0;
-    if (typeof fun !== "function")
-      throw new TypeError();
-
-    var thisp = arguments[1];
-    for (var i = 0; i < len; i++)
-    {
-      if (i in t)
-        fun.call(thisp, t[i], i, t);
-=======
+/** @private */
 var arrayForEach = isNativeFunc(Array.prototype.forEach) ? Array.prototype.forEach : function(fun /*, thisp */) {
   "use strict";
 
@@ -96,11 +52,11 @@
   for (var i = 0; i < len; i++) {
     if (i in t) {
       fun.call(thisp, t[i], i, t);
->>>>>>> 626d23f6
     }
   }
 };
 
+/** @private */
 var arrayIndexOf = isNativeFunc(Array.prototype.indexOf) ? Array.prototype.indexOf : function (obj, fromIndex) {
   if (fromIndex === null || fromIndex === undefined) { fromIndex = 0; }
   else if (fromIndex < 0) { fromIndex = Math.max(0, this.length + fromIndex); }
@@ -128,30 +84,20 @@
   }
 }
 
-<<<<<<< HEAD
-if (!Array.prototype.indexOf) {
-  /** @private */
-  Array.prototype.indexOf = function (obj, fromIndex) {
-    if (fromIndex == null) { fromIndex = 0; }
-    else if (fromIndex < 0) { fromIndex = Math.max(0, this.length + fromIndex); }
-    for (var i = fromIndex, j = this.length; i < j; i++) {
-      if (this[i] === obj) { return i; }
-    }
-    return -1;
-  };
-=======
 
 if (Ember.SHIM_ES5) {
   if (!Array.prototype.map) {
+    /** @private */
     Array.prototype.map = arrayMap;
   }
 
   if (!Array.prototype.forEach) {
+    /** @private */
     Array.prototype.forEach = arrayForEach;
   }
 
   if (!Array.prototype.indexOf) {
+    /** @private */
     Array.prototype.indexOf = arrayIndexOf;
   }
->>>>>>> 626d23f6
 }
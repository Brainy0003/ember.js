import {
  Descriptor,
  defineProperty
} from "ember-metal/properties";
import { get } from 'ember-metal/property_get';
import { set } from 'ember-metal/property_set';
import InjectedProperty from "ember-metal/injected_property";

QUnit.module('InjectedProperty');

QUnit.test('injected properties should be descriptors', function() {
  ok(new InjectedProperty() instanceof Descriptor);
});

QUnit.test('injected properties should be overridable', function() {
  var obj = {};
  defineProperty(obj, 'foo', new InjectedProperty());

  set(obj, 'foo', 'bar');

  equal(get(obj, 'foo'), 'bar', 'should return the overriden value');
});

QUnit.test("getting on an object without a container should fail assertion", function() {
  var obj = {};
  defineProperty(obj, 'foo', new InjectedProperty('type', 'name'));

  expectAssertion(function() {
    get(obj, 'foo');
  }, /Attempting to lookup an injected property on an object without a container, ensure that the object was instantiated via a container./);
});

QUnit.test("getting should return a lookup on the container", function() {
  expect(2);

  var obj = {
    container: {
<<<<<<< HEAD
      lookup: function(key) {
=======
      lookup(key) {
>>>>>>> 03003966
        ok(true, 'should call container.lookup');
        return key;
      }
    }
  };
  defineProperty(obj, 'foo', new InjectedProperty('type', 'name'));

  equal(get(obj, 'foo'), 'type:name', 'should return the value of container.lookup');
});

QUnit.test("omitting the lookup name should default to the property name", function() {
  var obj = {
    container: {
<<<<<<< HEAD
      lookup: function(key) {
=======
      lookup(key) {
>>>>>>> 03003966
        return key;
      }
    }
  };
  defineProperty(obj, 'foo', new InjectedProperty('type'));

  equal(get(obj, 'foo'), 'type:foo', 'should lookup the type using the property name');
});<|MERGE_RESOLUTION|>--- conflicted
+++ resolved
@@ -35,11 +35,7 @@
 
   var obj = {
     container: {
-<<<<<<< HEAD
-      lookup: function(key) {
-=======
       lookup(key) {
->>>>>>> 03003966
         ok(true, 'should call container.lookup');
         return key;
       }
@@ -53,11 +49,7 @@
 QUnit.test("omitting the lookup name should default to the property name", function() {
   var obj = {
     container: {
-<<<<<<< HEAD
-      lookup: function(key) {
-=======
       lookup(key) {
->>>>>>> 03003966
         return key;
       }
     }

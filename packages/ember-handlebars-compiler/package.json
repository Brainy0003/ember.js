--- conflicted
+++ resolved
@@ -4,11 +4,7 @@
   "description": "A programmatic compiler for Handlebars with the few syntax extensions supported by Ember with minimal dependencies",
   "homepage": "http://emberjs.com",
   "author": "Yehuda Katz",
-<<<<<<< HEAD
-  "version": "1.1.2",
-=======
   "version": "1.2.0-beta.3",
->>>>>>> 81c2ff38
   "dependencies": {
     "spade":              "~> 1.0.0",
     "handlebars":         "~> 1.0.0.beta.6"

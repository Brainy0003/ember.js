--- conflicted
+++ resolved
@@ -35,14 +35,8 @@
   this.pathRoot = pathRoot;
   this.isEscaped = isEscaped;
   this.templateData = templateData;
-<<<<<<< HEAD
-
-  this._lastNormalizedValue = undefined;
-  this.morph = Metamorph();
-=======
   this[Ember.GUID_KEY] = uuid();
   this._lastNormalizedValue = undefined;
->>>>>>> 6943ac5d
   this.state = 'preRender';
   this.updateId = null;
   this._parentView = null;
@@ -73,10 +67,7 @@
   normalizedValue: function() {
     var path = this.path;
     var pathRoot = this.pathRoot;
-<<<<<<< HEAD
-=======
     var escape = this.isEscaped;
->>>>>>> 6943ac5d
     var result, templateData;
 
     // Use the pathRoot as the result if no path is provided. This
@@ -90,28 +81,6 @@
       result = handlebarsGet(pathRoot, path, { data: templateData });
     }
 
-<<<<<<< HEAD
-    return result;
-  },
-
-  renderToBuffer: function(buffer) {
-    var string = '';
-
-    string += this.morph.startTag();
-    string += this.render();
-    string += this.morph.endTag();
-
-    buffer.push(string);
-  },
-
-  render: function(value) {
-    // If not invoked via a triple-mustache ({{{foo}}}), escape
-    // the content of the template.
-    var escape = this.isEscaped;
-    var result = value || this.normalizedValue();
-    this._lastNormalizedValue = result;
-=======
->>>>>>> 6943ac5d
     if (result === null || result === undefined) {
       result = "";
     } else if (!escape && !(result instanceof SafeString)) {
@@ -145,15 +114,10 @@
   update: function () {
     this.updateId = null;
     var value = this.normalizedValue();
-<<<<<<< HEAD
-    if (value !== this._lastNormalizedValue) {
-      this.morph.html(this.render(value));
-=======
     // doesn't diff SafeString instances
     if (value !== this._lastNormalizedValue) {
       this._lastNormalizedValue = value;
       this._morph.update(value);
->>>>>>> 6943ac5d
     }
   },
 

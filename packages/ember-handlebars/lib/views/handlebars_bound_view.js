--- conflicted
+++ resolved
@@ -21,10 +21,7 @@
 
   this.morph = Metamorph();
   this.state = 'preRender';
-<<<<<<< HEAD
-=======
   this.updateId = null;
->>>>>>> 9d1b4912
 }
 
 Ember._SimpleHandlebarsView = SimpleHandlebarsView;
@@ -33,9 +30,6 @@
   isVirtual: true,
   isView: true,
 
-<<<<<<< HEAD
-  destroy: Ember.K,
-=======
   destroy: function () {
     if (this.updateId) {
       Ember.run.cancel(this.updateId);
@@ -44,7 +38,6 @@
     this.morph = null;
   },
 
->>>>>>> 9d1b4912
   propertyDidChange: Ember.K,
 
   normalizedValue: function() {
@@ -101,16 +94,7 @@
         throw new Error("Something you did tried to replace an {{expression}} before it was inserted into the DOM.");
       case 'hasElement':
       case 'inDOM':
-<<<<<<< HEAD
-        var morph = this.morph;
-
-        Ember.run.schedule('render', this, function() {
-          if (get(this, 'isDestroyed')) { return; }
-          morph.html(this.render());
-        });
-=======
         this.updateId = Ember.run.scheduleOnce('render', this, 'update');
->>>>>>> 9d1b4912
         break;
     }
 

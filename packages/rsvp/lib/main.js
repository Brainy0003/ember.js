--- conflicted
+++ resolved
@@ -2,36 +2,6 @@
   @class RSVP
   @module RSVP
   */
-<<<<<<< HEAD
-define("rsvp/all",
-  ["./promise","exports"],
-  function(__dependency1__, __exports__) {
-    "use strict";
-    var Promise = __dependency1__["default"];
-
-    /**
-      This is a convenient alias for `RSVP.Promise.all`.
-
-      @method all
-      @for RSVP
-      @param {Array} array Array of promises.
-      @param {String} label An optional label. This is useful
-      for tooling.
-      @static
-    */
-    __exports__["default"] = function all(array, label) {
-      return Promise.all(array, label);
-    };
-  });
-define("rsvp/all_settled",
-  ["./promise","./utils","exports"],
-  function(__dependency1__, __dependency2__, __exports__) {
-    "use strict";
-    var Promise = __dependency1__["default"];
-    var isArray = __dependency2__.isArray;
-    var isNonThenable = __dependency2__.isNonThenable;
-
-=======
 define('rsvp/-internal', [
     './utils',
     './instrument',
@@ -280,7 +250,6 @@
     AllSettled.prototype._validationError = function () {
         return new Error('allSettled must be called with an array');
     };
->>>>>>> 6222b5d4
     /**
       `RSVP.allSettled` is similar to `RSVP.all`, but instead of implementing
       a fail-fast method, it waits until all the promises have returned and
@@ -389,19 +358,6 @@
             node.data = iterations = ++iterations % 2;
         };
     }
-<<<<<<< HEAD
-  });
-define("rsvp/config",
-  ["./events","exports"],
-  function(__dependency1__, __exports__) {
-    "use strict";
-    var EventTarget = __dependency1__["default"];
-
-    var config = {
-      instrument: false
-    };
-
-=======
     // web worker
     function useMessageChannel() {
         var channel = new MessageChannel();
@@ -445,7 +401,6 @@
     'use strict';
     var EventTarget = __dependency1__['default'];
     var config = { instrument: false };
->>>>>>> 6222b5d4
     EventTarget.mixin(config);
     function configure(name, value) {
         if (name === 'onerror') {
@@ -463,15 +418,6 @@
     }
     __exports__.config = config;
     __exports__.configure = configure;
-<<<<<<< HEAD
-  });
-define("rsvp/defer",
-  ["./promise","exports"],
-  function(__dependency1__, __exports__) {
-    "use strict";
-    var Promise = __dependency1__["default"];
-
-=======
 });
 define('rsvp/defer', [
     './promise',
@@ -479,7 +425,6 @@
 ], function (__dependency1__, __exports__) {
     'use strict';
     var Promise = __dependency1__['default'];
->>>>>>> 6222b5d4
     /**
       `RSVP.defer` returns an object similar to jQuery's `$.Deferred`.
       `RSVP.defer` should be used when porting over code reliant on `$.Deferred`'s
@@ -520,19 +465,6 @@
         }, label);
         return deferred;
     };
-<<<<<<< HEAD
-  });
-define("rsvp/events",
-  ["exports"],
-  function(__exports__) {
-    "use strict";
-    var indexOf = function(callbacks, callback) {
-      for (var i=0, l=callbacks.length; i<l; i++) {
-        if (callbacks[i] === callback) { return i; }
-      }
-
-      return -1;
-=======
 });
 define('rsvp/enumerator', [
     './utils',
@@ -589,7 +521,6 @@
     }
     Enumerator.prototype._validateInput = function (input) {
         return isArray(input);
->>>>>>> 6222b5d4
     };
     Enumerator.prototype._validationError = function () {
         return new Error('Array Methods must be provided an Array');
@@ -707,18 +638,6 @@
             }
         }
     };
-<<<<<<< HEAD
-  });
-define("rsvp/filter",
-  ["./all","./map","./utils","exports"],
-  function(__dependency1__, __dependency2__, __dependency3__, __exports__) {
-    "use strict";
-    var all = __dependency1__["default"];
-    var map = __dependency2__["default"];
-    var isFunction = __dependency3__.isFunction;
-    var isArray = __dependency3__.isArray;
-
-=======
 });
 define('rsvp/filter', [
     './promise',
@@ -729,7 +648,6 @@
     var Promise = __dependency1__['default'];
     var isFunction = __dependency2__.isFunction;
     var isMaybeThenable = __dependency2__.isMaybeThenable;
->>>>>>> 6222b5d4
     /**
      `RSVP.filter` is similar to JavaScript's native `filter` method, except that it
       waits for all promises to become fulfilled before running the `filterFn` on
@@ -856,26 +774,12 @@
     function HashSettled(Constructor, object, label) {
         this._superConstructor(Constructor, object, false, label);
     }
-<<<<<<< HEAD
-
-    __exports__["default"] = filter;
-  });
-define("rsvp/hash",
-  ["./promise","./utils","exports"],
-  function(__dependency1__, __dependency2__, __exports__) {
-    "use strict";
-    var Promise = __dependency1__["default"];
-    var isNonThenable = __dependency2__.isNonThenable;
-    var keysOf = __dependency2__.keysOf;
-
-=======
     HashSettled.prototype = o_create(PromiseHash.prototype);
     HashSettled.prototype._superConstructor = Enumerator;
     HashSettled.prototype._makeResult = makeSettledResult;
     HashSettled.prototype._validationError = function () {
         return new Error('hashSettled must be called with an object');
     };
->>>>>>> 6222b5d4
     /**
       `RSVP.hashSettled` is similar to `RSVP.allSettled`, but takes an object
       instead of an array for its `promises` argument.
@@ -1082,13 +986,6 @@
     __exports__['default'] = function hash(object, label) {
         return new PromiseHash(Promise, object, label).promise;
     };
-<<<<<<< HEAD
-  });
-define("rsvp/instrument",
-  ["./config","./utils","exports"],
-  function(__dependency1__, __dependency2__, __exports__) {
-    "use strict";
-=======
 });
 define('rsvp/instrument', [
     './config',
@@ -1096,7 +993,6 @@
     'exports'
 ], function (__dependency1__, __dependency2__, __exports__) {
     'use strict';
->>>>>>> 6222b5d4
     var config = __dependency1__.config;
     var now = __dependency2__.now;
     var queue = [];
@@ -1123,18 +1019,6 @@
             }, 50);
         }
     };
-<<<<<<< HEAD
-  });
-define("rsvp/map",
-  ["./promise","./all","./utils","exports"],
-  function(__dependency1__, __dependency2__, __dependency3__, __exports__) {
-    "use strict";
-    var Promise = __dependency1__["default"];
-    var all = __dependency2__["default"];
-    var isArray = __dependency3__.isArray;
-    var isFunction = __dependency3__.isFunction;
-
-=======
 });
 define('rsvp/map', [
     './promise',
@@ -1145,7 +1029,6 @@
     var Promise = __dependency1__['default'];
     var isArray = __dependency2__.isArray;
     var isFunction = __dependency2__.isFunction;
->>>>>>> 6222b5d4
     /**
      `RSVP.map` is similar to JavaScript's native `map` method, except that it
       waits for all promises to become fulfilled before running the `mapFn` on
@@ -1237,29 +1120,6 @@
             return Promise.all(results, label);
         });
     };
-<<<<<<< HEAD
-  });
-define("rsvp/node",
-  ["./promise","exports"],
-  function(__dependency1__, __exports__) {
-    "use strict";
-    var Promise = __dependency1__["default"];
-
-    var slice = Array.prototype.slice;
-
-    function makeNodeCallbackFor(resolve, reject) {
-      return function (error, value) {
-        if (error) {
-          reject(error);
-        } else if (arguments.length > 2) {
-          resolve(slice.call(arguments, 1));
-        } else {
-          resolve(value);
-        }
-      };
-    }
-
-=======
 });
 define('rsvp/node', [
     './promise',
@@ -1270,7 +1130,6 @@
     /* global  arraySlice */
     var Promise = __dependency1__['default'];
     var isArray = __dependency2__.isArray;
->>>>>>> 6222b5d4
     /**
       `RSVP.denodeify` takes a "node-style" function and returns a function that
       will return an `RSVP.Promise`. You can use `denodeify` in Node.js or the
@@ -1483,13 +1342,6 @@
     PromiseHash.prototype._validationError = function () {
         return new Error('Promise.hash must be called with an object');
     };
-<<<<<<< HEAD
-  });
-define("rsvp/promise",
-  ["./config","./events","./instrument","./utils","./promise/cast","./promise/all","./promise/race","./promise/resolve","./promise/reject","exports"],
-  function(__dependency1__, __dependency2__, __dependency3__, __dependency4__, __dependency5__, __dependency6__, __dependency7__, __dependency8__, __dependency9__, __exports__) {
-    "use strict";
-=======
     PromiseHash.prototype._enumerate = function () {
         var promise = this.promise;
         var input = this._input;
@@ -1525,7 +1377,6 @@
     'exports'
 ], function (__dependency1__, __dependency2__, __dependency3__, __dependency4__, __dependency5__, __dependency6__, __dependency7__, __dependency8__, __dependency9__, __dependency10__, __exports__) {
     'use strict';
->>>>>>> 6222b5d4
     var config = __dependency1__.config;
     var EventTarget = __dependency2__['default'];
     var instrument = __dependency3__['default'];
@@ -1675,16 +1526,6 @@
             initializePromise(this, resolver);
         }
     }
-<<<<<<< HEAD
-  });
-define("rsvp/promise/all",
-  ["../utils","exports"],
-  function(__dependency1__, __exports__) {
-    "use strict";
-    var isArray = __dependency1__.isArray;
-    var isNonThenable = __dependency1__.isNonThenable;
-
-=======
     Promise.cast = cast;
     Promise.all = all;
     Promise.race = race;
@@ -1742,7 +1583,6 @@
 ], function (__dependency1__, __exports__) {
     'use strict';
     var Enumerator = __dependency1__['default'];
->>>>>>> 6222b5d4
     /**
       `RSVP.Promise.all` accepts an array of promises, and returns a new promise which
       is fulfilled with an array of fulfillment values for the passed promises, or
@@ -1793,13 +1633,6 @@
     __exports__['default'] = function all(entries, label) {
         return new Enumerator(this, entries, true, label).promise;
     };
-<<<<<<< HEAD
-  });
-define("rsvp/promise/cast",
-  ["exports"],
-  function(__exports__) {
-    "use strict";
-=======
 });
 define('rsvp/promise/cast', [
     './resolve',
@@ -1807,7 +1640,6 @@
 ], function (__dependency1__, __exports__) {
     'use strict';
     var resolve = __dependency1__['default'];
->>>>>>> 6222b5d4
     /**
       @deprecated
 
@@ -1876,28 +1708,6 @@
       Useful for tooling.
       @return {Promise} promise
     */
-<<<<<<< HEAD
-
-    __exports__["default"] = function cast(object, label) {
-      /*jshint validthis:true */
-      var Constructor = this;
-
-      if (object && typeof object === 'object' && object.constructor === Constructor) {
-        return object;
-      }
-
-      return new Constructor(function(resolve) {
-        resolve(object);
-      }, label);
-    };
-  });
-define("rsvp/promise/race",
-  ["../utils","exports"],
-  function(__dependency1__, __exports__) {
-    "use strict";
-    /* global toString */
-
-=======
     __exports__['default'] = resolve;
 });
 define('rsvp/promise/race', [
@@ -1906,7 +1716,6 @@
     'exports'
 ], function (__dependency1__, __dependency2__, __exports__) {
     'use strict';
->>>>>>> 6222b5d4
     var isArray = __dependency1__.isArray;
     var isFunction = __dependency1__.isFunction;
     var isMaybeThenable = __dependency1__.isMaybeThenable;
@@ -2001,13 +1810,6 @@
         }
         return promise;
     };
-<<<<<<< HEAD
-  });
-define("rsvp/promise/reject",
-  ["exports"],
-  function(__exports__) {
-    "use strict";
-=======
 });
 define('rsvp/promise/reject', [
     '../-internal',
@@ -2016,7 +1818,6 @@
     'use strict';
     var noop = __dependency1__.noop;
     var _reject = __dependency1__.reject;
->>>>>>> 6222b5d4
     /**
       `RSVP.Promise.reject` returns a promise rejected with the passed `reason`.
       It is shorthand for the following:
@@ -2059,13 +1860,6 @@
         _reject(promise, reason);
         return promise;
     };
-<<<<<<< HEAD
-  });
-define("rsvp/promise/resolve",
-  ["exports"],
-  function(__exports__) {
-    "use strict";
-=======
 });
 define('rsvp/promise/resolve', [
     '../-internal',
@@ -2074,7 +1868,6 @@
     'use strict';
     var noop = __dependency1__.noop;
     var _resolve = __dependency1__.resolve;
->>>>>>> 6222b5d4
     /**
       `RSVP.Promise.resolve` returns a promise that will become resolved with the
       passed `value`. It is shorthand for the following:
@@ -2117,15 +1910,6 @@
         _resolve(promise, object);
         return promise;
     };
-<<<<<<< HEAD
-  });
-define("rsvp/race",
-  ["./promise","exports"],
-  function(__dependency1__, __exports__) {
-    "use strict";
-    var Promise = __dependency1__["default"];
-
-=======
 });
 define('rsvp/race', [
     './promise',
@@ -2133,7 +1917,6 @@
 ], function (__dependency1__, __exports__) {
     'use strict';
     var Promise = __dependency1__['default'];
->>>>>>> 6222b5d4
     /**
       This is a convenient alias for `RSVP.Promise.race`.
 
@@ -2147,15 +1930,6 @@
     __exports__['default'] = function race(array, label) {
         return Promise.race(array, label);
     };
-<<<<<<< HEAD
-  });
-define("rsvp/reject",
-  ["./promise","exports"],
-  function(__dependency1__, __exports__) {
-    "use strict";
-    var Promise = __dependency1__["default"];
-
-=======
 });
 define('rsvp/reject', [
     './promise',
@@ -2163,7 +1937,6 @@
 ], function (__dependency1__, __exports__) {
     'use strict';
     var Promise = __dependency1__['default'];
->>>>>>> 6222b5d4
     /**
       This is a convenient alias for `RSVP.Promise.reject`.
 
@@ -2178,15 +1951,6 @@
     __exports__['default'] = function reject(reason, label) {
         return Promise.reject(reason, label);
     };
-<<<<<<< HEAD
-  });
-define("rsvp/resolve",
-  ["./promise","exports"],
-  function(__dependency1__, __exports__) {
-    "use strict";
-    var Promise = __dependency1__["default"];
-
-=======
 });
 define('rsvp/resolve', [
     './promise',
@@ -2194,7 +1958,6 @@
 ], function (__dependency1__, __exports__) {
     'use strict';
     var Promise = __dependency1__['default'];
->>>>>>> 6222b5d4
     /**
       This is a convenient alias for `RSVP.Promise.resolve`.
 
@@ -2210,17 +1973,9 @@
     __exports__['default'] = function resolve(value, label) {
         return Promise.resolve(value, label);
     };
-<<<<<<< HEAD
-  });
-define("rsvp/rethrow",
-  ["exports"],
-  function(__exports__) {
-    "use strict";
-=======
 });
 define('rsvp/rethrow', ['exports'], function (__exports__) {
     'use strict';
->>>>>>> 6222b5d4
     /**
       `RSVP.rethrow` will rethrow an error on the next turn of the JavaScript event
       loop in order to aid debugging.
@@ -2267,17 +2022,9 @@
         });
         throw reason;
     };
-<<<<<<< HEAD
-  });
-define("rsvp/utils",
-  ["exports"],
-  function(__exports__) {
-    "use strict";
-=======
 });
 define('rsvp/utils', ['exports'], function (__exports__) {
     'use strict';
->>>>>>> 6222b5d4
     function objectOrFunction(x) {
         return typeof x === 'function' || typeof x === 'object' && x !== null;
     }
@@ -2306,39 +2053,6 @@
             return new Date().getTime();
         };
     __exports__.now = now;
-<<<<<<< HEAD
-    var keysOf = Object.keys || function(object) {
-      var result = [];
-
-      for (var prop in object) {
-        result.push(prop);
-      }
-
-      return result;
-    };
-    __exports__.keysOf = keysOf;
-  });
-define("rsvp",
-  ["./rsvp/promise","./rsvp/events","./rsvp/node","./rsvp/all","./rsvp/all_settled","./rsvp/race","./rsvp/hash","./rsvp/rethrow","./rsvp/defer","./rsvp/config","./rsvp/map","./rsvp/resolve","./rsvp/reject","./rsvp/filter","exports"],
-  function(__dependency1__, __dependency2__, __dependency3__, __dependency4__, __dependency5__, __dependency6__, __dependency7__, __dependency8__, __dependency9__, __dependency10__, __dependency11__, __dependency12__, __dependency13__, __dependency14__, __exports__) {
-    "use strict";
-    var Promise = __dependency1__["default"];
-    var EventTarget = __dependency2__["default"];
-    var denodeify = __dependency3__["default"];
-    var all = __dependency4__["default"];
-    var allSettled = __dependency5__["default"];
-    var race = __dependency6__["default"];
-    var hash = __dependency7__["default"];
-    var rethrow = __dependency8__["default"];
-    var defer = __dependency9__["default"];
-    var config = __dependency10__.config;
-    var configure = __dependency10__.configure;
-    var map = __dependency11__["default"];
-    var resolve = __dependency12__["default"];
-    var reject = __dependency13__["default"];
-    var filter = __dependency14__["default"];
-
-=======
     var o_create = Object.create || function (object) {
             var o = function () {
             };
@@ -2386,7 +2100,6 @@
     var asap = __dependency16__['default'];
     config.async = asap;
     // default async is asap;
->>>>>>> 6222b5d4
     function async(callback, arg) {
         config.async(callback, arg);
     }

--- conflicted
+++ resolved
@@ -7,20 +7,6 @@
   registerPlugin
 } from "ember-template-compiler";
 
-<<<<<<< HEAD
-import inline from "ember-htmlbars/hooks/inline";
-import content from "ember-htmlbars/hooks/content";
-import component from "ember-htmlbars/hooks/component";
-import block from "ember-htmlbars/hooks/block";
-import element from "ember-htmlbars/hooks/element";
-import subexpr from "ember-htmlbars/hooks/subexpr";
-import attribute from "ember-htmlbars/hooks/attribute";
-import concat from "ember-htmlbars/hooks/concat";
-import get from "ember-htmlbars/hooks/get";
-import set from "ember-htmlbars/hooks/set";
-import { DOMHelper } from "morph";
-=======
->>>>>>> c68812cf
 import makeViewHelper from "ember-htmlbars/system/make-view-helper";
 import makeBoundHelper from "ember-htmlbars/system/make_bound_helper";
 
@@ -82,12 +68,7 @@
 
 if (Ember.FEATURES.isEnabled('ember-htmlbars')) {
   Ember.HTMLBars = {
-<<<<<<< HEAD
     _registerHelper: registerHelper,
-=======
-    helpers: helpers,
-    registerHelper: registerHelper,
->>>>>>> c68812cf
     template: template,
     compile: compile,
     precompile: precompile,
@@ -96,28 +77,4 @@
     registerPlugin: registerPlugin
   };
 
-<<<<<<< HEAD
-}
-
-export var defaultEnv = {
-  dom: new DOMHelper(),
-
-  hooks: {
-    get: get,
-    set: set,
-    inline: inline,
-    content: content,
-    block: block,
-    element: element,
-    subexpr: subexpr,
-    component: component,
-    attribute: attribute,
-    concat: concat
-  },
-
-  helpers: helpers,
-  useFragmentCache: true
-};
-=======
-}
->>>>>>> c68812cf
+}
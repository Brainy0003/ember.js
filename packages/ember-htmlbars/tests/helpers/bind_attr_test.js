/*globals EmberDev */
/*jshint newcap:false*/

import Ember from "ember-metal/core"; // Ember.lookup
import run from "ember-metal/run_loop";
import Namespace from "ember-runtime/system/namespace";
import EmberView from "ember-views/views/view";
import EmberObject from "ember-runtime/system/object";
import { A } from "ember-runtime/system/native_array";
import { computed } from "ember-metal/computed";
import { observersFor } from "ember-metal/observer";
import { Registry } from "ember-runtime/system/container";
import { set } from "ember-metal/property_set";
import { runAppend, runDestroy } from "ember-runtime/tests/utils";
import { SafeString } from "ember-htmlbars/utils/string";
import { styleWarning } from "ember-htmlbars/morphs/attr-morph";
import compile from "ember-template-compiler/system/compile";
var view;

var originalLookup = Ember.lookup;
var TemplateTests, registry, container, lookup, warnings, originalWarn;

/**
  This module specifically tests integration with Handlebars and Ember-specific
  Handlebars extensions.

  If you add additional template support to View, you should create a new
  file in which to test.
*/
QUnit.module("ember-htmlbars: {{bind-attr}} [DEPRECATED]", {
  setup() {
    Ember.lookup = lookup = {};
    lookup.TemplateTests = TemplateTests = Namespace.create();
    registry = new Registry();
    container = registry.container();
    registry.optionsForType('template', { instantiate: false });
    registry.register('view:toplevel', EmberView.extend());

    warnings = [];
    originalWarn = Ember.warn;
    Ember.warn = function(message, test) {
      if (!test) {
        warnings.push(message);
      }
    };
  },

  teardown() {
    runDestroy(container);
    runDestroy(view);
    registry = container = view = null;

    Ember.lookup = lookup = originalLookup;
    Ember.warn = originalWarn;
    TemplateTests = null;
  }
});

QUnit.test("should be able to bind element attributes using {{bind-attr}}", function() {
  ignoreDeprecation(function() {
    view = EmberView.create({
      template: compile('<img {{bind-attr src=view.content.url alt=view.content.title}}>'),
      content: EmberObject.create({
        url: "http://www.emberjs.com/assets/images/logo.png",
        title: "The SproutCore Logo"
      })
    });
  });

  runAppend(view);

  equal(view.$('img').attr('src'), "http://www.emberjs.com/assets/images/logo.png", "sets src attribute");
  equal(view.$('img').attr('alt'), "The SproutCore Logo", "sets alt attribute");

  run(function() {
    set(view, 'content.title', "El logo de Eember");
  });

  equal(view.$('img').attr('alt'), "El logo de Eember", "updates alt attribute when content's title attribute changes");

  run(function() {
    set(view, 'content', EmberObject.create({
      url: "http://www.thegooglez.com/theydonnothing",
      title: "I CAN HAZ SEARCH"
    }));
  });

  equal(view.$('img').attr('alt'), "I CAN HAZ SEARCH", "updates alt attribute when content object changes");

  run(function() {
    set(view, 'content', {
      url: "http://www.emberjs.com/assets/images/logo.png",
      title: "The SproutCore Logo"
    });
  });

  equal(view.$('img').attr('alt'), "The SproutCore Logo", "updates alt attribute when content object is a hash");

  run(function() {
    set(view, 'content', EmberObject.createWithMixins({
      url: "http://www.emberjs.com/assets/images/logo.png",
      title: computed(function() {
        return "Nanananana Ember!";
      })
    }));
  });

  equal(view.$('img').attr('alt'), "Nanananana Ember!", "updates alt attribute when title property is computed");
});

QUnit.test("should be able to bind to view attributes with {{bind-attr}}", function() {
  ignoreDeprecation(function() {
    view = EmberView.create({
      value: 'Test',
      template: compile('<img src="test.jpg" {{bind-attr alt=view.value}}>')
    });
  });

  runAppend(view);

  equal(view.$('img').attr('alt'), "Test", "renders initial value");

  run(function() {
    view.set('value', 'Updated');
  });

  equal(view.$('img').attr('alt'), "Updated", "updates value");
});

QUnit.test("should be able to bind to globals with {{bind-attr}}", function() {
  TemplateTests.set('value', 'Test');


  ignoreDeprecation(function() {
    view = EmberView.create({
      template: compile('<img src="test.jpg" {{bind-attr alt=TemplateTests.value}}>')
    });
  });

  expectDeprecation(function() {
    runAppend(view);
  }, /Global lookup of TemplateTests from a Handlebars template is deprecated/);

  equal(view.$('img').attr('alt'), "Test", "renders initial value");
});

QUnit.test("should not allow XSS injection via {{bind-attr}}", function() {
  ignoreDeprecation(function() {
    view = EmberView.create({
      template: compile('<img src="test.jpg" {{bind-attr alt=view.content.value}}>'),
      content: {
        value: 'Trololol" onmouseover="alert(\'HAX!\');'
      }
    });
  });

  runAppend(view);

  equal(view.$('img').attr('onmouseover'), undefined);
  // If the whole string is here, then it means we got properly escaped
  equal(view.$('img').attr('alt'), 'Trololol" onmouseover="alert(\'HAX!\');');
});

QUnit.test("should be able to bind use {{bind-attr}} more than once on an element", function() {
  ignoreDeprecation(function() {
    view = EmberView.create({
      template: compile('<img {{bind-attr src=view.content.url}} {{bind-attr alt=view.content.title}}>'),
      content: EmberObject.create({
        url: "http://www.emberjs.com/assets/images/logo.png",
        title: "The SproutCore Logo"
      })
    });
  });

  runAppend(view);

  equal(view.$('img').attr('src'), "http://www.emberjs.com/assets/images/logo.png", "sets src attribute");
  equal(view.$('img').attr('alt'), "The SproutCore Logo", "sets alt attribute");

  run(function() {
    set(view, 'content.title', "El logo de Eember");
  });

  equal(view.$('img').attr('alt'), "El logo de Eember", "updates alt attribute when content's title attribute changes");

  run(function() {
    set(view, 'content', EmberObject.create({
      url: "http://www.thegooglez.com/theydonnothing",
      title: "I CAN HAZ SEARCH"
    }));
  });

  equal(view.$('img').attr('alt'), "I CAN HAZ SEARCH", "updates alt attribute when content object changes");

  run(function() {
    set(view, 'content', {
      url: "http://www.emberjs.com/assets/images/logo.png",
      title: "The SproutCore Logo"
    });
  });

  equal(view.$('img').attr('alt'), "The SproutCore Logo", "updates alt attribute when content object is a hash");

  run(function() {
    set(view, 'content', EmberObject.createWithMixins({
      url: "http://www.emberjs.com/assets/images/logo.png",
      title: computed(function() {
        return "Nanananana Ember!";
      })
    }));
  });

  equal(view.$('img').attr('alt'), "Nanananana Ember!", "updates alt attribute when title property is computed");

});

QUnit.test("{{bindAttr}} can be used to bind attributes", function() {
  expect(2);

  ignoreDeprecation(function() {
    view = EmberView.create({
      value: 'Test',
      template: compile('<img src="test.jpg" {{bindAttr alt=view.value}}>')
    });
  });

  runAppend(view);

  equal(view.$('img').attr('alt'), "Test", "renders initial value");

  run(function() {
    view.set('value', 'Updated');
  });

  equal(view.$('img').attr('alt'), "Updated", "updates value");
});

QUnit.test("should be able to bind element attributes using {{bind-attr}} inside a block", function() {
<<<<<<< HEAD
  var template = compile('{{#with view.content as |image|}}<img {{bind-attr src=image.url alt=image.title}}>{{/with}}');

  view = EmberView.create({
    template: template,
    content: EmberObject.create({
      url: "http://www.emberjs.com/assets/images/logo.png",
      title: "The SproutCore Logo"
    })
=======
  ignoreDeprecation(function() {
    view = EmberView.create({
      template: compile('{{#with view.content as image}}<img {{bind-attr src=image.url alt=image.title}}>{{/with}}'),
      content: EmberObject.create({
        url: "http://www.emberjs.com/assets/images/logo.png",
        title: "The SproutCore Logo"
      })
    });
>>>>>>> 2615a955
  });

  runAppend(view);

  equal(view.$('img').attr('src'), "http://www.emberjs.com/assets/images/logo.png", "sets src attribute");
  equal(view.$('img').attr('alt'), "The SproutCore Logo", "sets alt attribute");

  run(function() {
    set(view, 'content.title', "El logo de Eember");
  });

  equal(view.$('img').attr('alt'), "El logo de Eember", "updates alt attribute when content's title attribute changes");
});

QUnit.test("should be able to bind class attribute with {{bind-attr}}", function() {
  ignoreDeprecation(function() {
    view = EmberView.create({
      template: compile('<img {{bind-attr class="view.foo"}}>'),
      foo: 'bar'
    });
  });

  runAppend(view);

  equal(view.element.firstChild.className, 'bar', 'renders class');

  run(function() {
    set(view, 'foo', 'baz');
  });

  equal(view.element.firstChild.className, 'baz', 'updates rendered class');
});

QUnit.test("should be able to bind unquoted class attribute with {{bind-attr}}", function() {
  ignoreDeprecation(function() {
    view = EmberView.create({
      template: compile('<img {{bind-attr class=view.foo}}>'),
      foo: 'bar'
    });
  });

  runAppend(view);

  equal(view.$('img').attr('class'), 'bar', "renders class");

  run(function() {
    set(view, 'foo', 'baz');
  });

  equal(view.$('img').attr('class'), 'baz', "updates class");
});

QUnit.test("should be able to bind class attribute via a truthy property with {{bind-attr}}", function() {
  ignoreDeprecation(function() {
    view = EmberView.create({
      template: compile('<img {{bind-attr class="view.isNumber:is-truthy"}}>'),
      isNumber: 5
    });
  });

  runAppend(view);

  equal(view.element.firstChild.className, 'is-truthy', 'renders class');

  run(function() {
    set(view, 'isNumber', 0);
  });

  ok(view.element.firstChild.className !== 'is-truthy', 'removes class');
});

QUnit.test("should be able to bind class to view attribute with {{bind-attr}}", function() {
  ignoreDeprecation(function() {
    view = EmberView.create({
      template: compile('<img {{bind-attr class="view.foo"}}>'),
      foo: 'bar'
    });
  });

  runAppend(view);

  equal(view.$('img').attr('class'), 'bar', "renders class");

  run(function() {
    set(view, 'foo', 'baz');
  });

  equal(view.$('img').attr('class'), 'baz', "updates class");
});

QUnit.test("should not allow XSS injection via {{bind-attr}} with class", function() {
  ignoreDeprecation(function() {
    view = EmberView.create({
      template: compile('<img {{bind-attr class="view.foo"}}>'),
      foo: '" onmouseover="alert(\'I am in your classes hacking your app\');'
    });
  });

  try {
    runAppend(view);
  } catch (e) {
  }

  equal(view.$('img').attr('onmouseover'), undefined);
});

QUnit.test("should be able to bind class attribute using ternary operator in {{bind-attr}}", function() {
  var content = EmberObject.create({
    isDisabled: true
  });

  ignoreDeprecation(function() {
    view = EmberView.create({
      template: compile('<img {{bind-attr class="view.content.isDisabled:disabled:enabled"}} />'),
      content: content
    });
  });

  runAppend(view);

  ok(view.$('img').hasClass('disabled'), 'disabled class is rendered');
  ok(!view.$('img').hasClass('enabled'), 'enabled class is not rendered');

  run(function() {
    set(content, 'isDisabled', false);
  });

  ok(!view.$('img').hasClass('disabled'), 'disabled class is not rendered');
  ok(view.$('img').hasClass('enabled'), 'enabled class is rendered');
});

QUnit.test("should be able to add multiple classes using {{bind-attr class}}", function() {
  var content = EmberObject.create({
    isAwesomeSauce: true,
    isAlsoCool: true,
    isAmazing: true,
    isEnabled: true
  });

  ignoreDeprecation(function() {
    view = EmberView.create({
      template: compile('<div {{bind-attr class="view.content.isAwesomeSauce view.content.isAlsoCool view.content.isAmazing:amazing :is-super-duper view.content.isEnabled:enabled:disabled"}}></div>'),
      content: content
    });
  });

  runAppend(view);

  ok(view.$('div').hasClass('is-awesome-sauce'), "dasherizes first property and sets classname");
  ok(view.$('div').hasClass('is-also-cool'), "dasherizes second property and sets classname");
  ok(view.$('div').hasClass('amazing'), "uses alias for third property and sets classname");
  ok(view.$('div').hasClass('is-super-duper'), "static class is present");
  ok(view.$('div').hasClass('enabled'), "truthy class in ternary classname definition is rendered");
  ok(!view.$('div').hasClass('disabled'), "falsy class in ternary classname definition is not rendered");

  run(function() {
    set(content, 'isAwesomeSauce', false);
    set(content, 'isAmazing', false);
    set(content, 'isEnabled', false);
  });

  ok(!view.$('div').hasClass('is-awesome-sauce'), "removes dasherized class when property is set to false");
  ok(!view.$('div').hasClass('amazing'), "removes aliased class when property is set to false");
  ok(view.$('div').hasClass('is-super-duper'), "static class is still present");
  ok(!view.$('div').hasClass('enabled'), "truthy class in ternary classname definition is not rendered");
  ok(view.$('div').hasClass('disabled'), "falsy class in ternary classname definition is rendered");
});

QUnit.test("should be able to bind classes to globals with {{bind-attr class}}", function() {
  TemplateTests.set('isOpen', true);

  ignoreDeprecation(function() {
    view = EmberView.create({
      template: compile('<img src="test.jpg" {{bind-attr class="TemplateTests.isOpen"}}>')
    });
  });

  expectDeprecation(function() {
    runAppend(view);
  }, /Global lookup of TemplateTests from a Handlebars template is deprecated/);

  ok(view.$('img').hasClass('is-open'), "sets classname to the dasherized value of the global property");
});

<<<<<<< HEAD
QUnit.test("should be able to bind-attr to 'this' in an {{#each}} block [DEPRECATED]", function() {
  expectDeprecation('Using the context switching form of {{each}} is deprecated. Please use the block param form (`{{#each bar as |foo|}}`) instead.');

  view = EmberView.create({
    template: compile('{{#each view.images}}<img {{bind-attr src=this}}>{{/each}}'),
    images: A(['one.png', 'two.jpg', 'three.gif'])
=======
QUnit.test("should be able to bind-attr to 'this' in an {{#each}} block", function() {
  ignoreDeprecation(function() {
    view = EmberView.create({
      template: compile('{{#each view.images}}<img {{bind-attr src=this}}>{{/each}}'),
      images: A(['one.png', 'two.jpg', 'three.gif'])
    });
>>>>>>> 2615a955
  });

  ignoreDeprecation(function() {
    runAppend(view);
  });

  var images = view.$('img');
  ok(/one\.png$/.test(images[0].src));
  ok(/two\.jpg$/.test(images[1].src));
  ok(/three\.gif$/.test(images[2].src));
});

<<<<<<< HEAD
QUnit.test("should be able to bind classes to 'this' in an {{#each}} block with {{bind-attr class}} [DEPRECATED]", function() {
  expectDeprecation('Using the context switching form of {{each}} is deprecated. Please use the block param form (`{{#each bar as |foo|}}`) instead.');

  view = EmberView.create({
    template: compile('{{#each view.items}}<li {{bind-attr class="this"}}>Item</li>{{/each}}'),
    items: A(['a', 'b', 'c'])
=======
QUnit.test("should be able to bind classes to 'this' in an {{#each}} block with {{bind-attr class}}", function() {
  ignoreDeprecation(function() {
    view = EmberView.create({
      template: compile('{{#each view.items}}<li {{bind-attr class="this"}}>Item</li>{{/each}}'),
      items: A(['a', 'b', 'c'])
    });
>>>>>>> 2615a955
  });

  ignoreDeprecation(function() {
    runAppend(view);
  });

  ok(view.$('li').eq(0).hasClass('a'), "sets classname to the value of the first item");
  ok(view.$('li').eq(1).hasClass('b'), "sets classname to the value of the second item");
  ok(view.$('li').eq(2).hasClass('c'), "sets classname to the value of the third item");
});

QUnit.test("should be able to bind-attr to var in {{#each var in list}} block", function() {
  ignoreDeprecation(function() {
    view = EmberView.create({
      template: compile('{{#each image in view.images}}<img {{bind-attr src=image}}>{{/each}}'),
      images: A(['one.png', 'two.jpg', 'three.gif'])
    });
  });

  runAppend(view);

  var images = view.$('img');
  ok(/one\.png$/.test(images[0].src));
  ok(/two\.jpg$/.test(images[1].src));
  ok(/three\.gif$/.test(images[2].src));

  run(function() {
    var imagesArray = view.get('images');
    imagesArray.removeAt(0);
  });

  images = view.$('img');
  ok(images.length === 2, "");
  ok(/two\.jpg$/.test(images[0].src));
  ok(/three\.gif$/.test(images[1].src));
});

QUnit.test("should teardown observers from bind-attr on rerender", function() {
  ignoreDeprecation(function() {
    view = EmberView.create({
      template: compile('<span {{bind-attr class="view.foo" name=view.foo}}>wat</span>'),
      foo: 'bar'
    });
  });

  runAppend(view);

  equal(observersFor(view, 'foo').length, 1);

  run(function() {
    view.rerender();
  });

  equal(observersFor(view, 'foo').length, 1);
});

QUnit.test("should keep class in the order it appears in", function() {
  ignoreDeprecation(function() {
    view = EmberView.create({
      template: compile('<span {{bind-attr class=":foo :baz"}}></span>')
    });
  });

  runAppend(view);

  equal(view.element.firstChild.className, 'foo baz', 'classes are in expected order');
});

QUnit.test('should allow either quoted or unquoted values', function() {
  ignoreDeprecation(function() {
    view = EmberView.create({
      value: 'Test',
      source: 'test.jpg',
      template: compile('<img {{bind-attr alt="view.value" src=view.source}}>')
    });
  });

  runAppend(view);

  equal(view.$('img').attr('alt'), "Test", "renders initial value");
  equal(view.$('img').attr('src'), "test.jpg", "renders initial value");

  run(function() {
    view.set('value', 'Updated');
    view.set('source', 'test2.jpg');
  });

  equal(view.$('img').attr('alt'), "Updated", "updates value");
  equal(view.$('img').attr('src'), "test2.jpg", "updates value");
});

QUnit.test("property before didInsertElement", function() {
  var matchingElement;
  ignoreDeprecation(function() {
    view = EmberView.create({
      name: 'bob',
      template: compile('<div {{bind-attr alt=view.name}}></div>'),
      didInsertElement() {
        matchingElement = this.$('div[alt=bob]');
      }
    });
  });
  runAppend(view);
  equal(matchingElement.length, 1, 'element is in the DOM when didInsertElement');
});

QUnit.test("asserts for <div class='foo' {{bind-attr class='bar'}}></div>", function() {
  ignoreDeprecation(function() {
    expectAssertion(function() {
      compile('<div class="foo" {{bind-attr class=view.foo}}></div>');
    }, /You cannot set `class` manually and via `{{bind-attr}}` helper on the same element/);
  });
});

QUnit.test("asserts for <div data-bar='foo' {{bind-attr data-bar='blah'}}></div>", function() {
  ignoreDeprecation(function() {
    expectAssertion(function() {
      compile('<div data-bar="foo" {{bind-attr data-bar=view.blah}}></div>');
    }, /You cannot set `data-bar` manually and via `{{bind-attr}}` helper on the same element/);
  });
});

QUnit.test("src attribute bound to undefined is empty", function() {
  var template;
  ignoreDeprecation(function() {
    template = compile("<img {{bind-attr src=view.undefinedValue}}>");
  });

  view = EmberView.create({
    template: template,
    undefinedValue: undefined
  });

  runAppend(view);

  ok(!view.element.firstChild.hasAttribute('src'), "src attribute is empty");
});

QUnit.test("src attribute bound to null is not present", function() {
  ignoreDeprecation(function() {
    view = EmberView.create({
      template: compile("<img {{bind-attr src=view.nullValue}}>"),
      nullValue: null
    });
  });

  runAppend(view);

  equal(view.element.firstChild.getAttribute('src'), null, "src attribute is empty");
});

QUnit.test("src attribute will be cleared when the value is set to null or undefined", function() {
  var template;
  ignoreDeprecation(function() {
    template = compile("<img {{bind-attr src=view.value}}>");
  });

  view = EmberView.create({
    template: template,
    value: 'one'
  });

  runAppend(view);

  equal(view.element.firstChild.getAttribute('src'), 'one', "src attribute is present");

  run(function() {
    set(view, 'value', 'two');
  });

  equal(view.element.firstChild.getAttribute('src'), 'two', "src attribute is present");

  run(function() {
    set(view, 'value', null);
  });

  equal(view.element.firstChild.getAttribute('src'), '', "src attribute is empty");

  run(function() {
    set(view, 'value', 'three');
  });

  equal(view.element.firstChild.getAttribute('src'), 'three', "src attribute is present");

  run(function() {
    set(view, 'value', undefined);
  });

  equal(view.element.firstChild.getAttribute('src'), '', "src attribute is empty");
});

if (!EmberDev.runningProdBuild) {

  QUnit.test('specifying `<div {{bind-attr style=userValue}}></div>` triggers a warning', function() {
    var template;
    ignoreDeprecation(function() {
      template = compile('<div {{bind-attr style=view.userValue}}></div>');
    });

    view = EmberView.create({
      template: template,
      userValue: '42'
    });

    runAppend(view);

    deepEqual(warnings, [styleWarning]);
  });
}

QUnit.test('specifying `<div {{bind-attr style=userValue}}></div>` works properly with a SafeString', function() {
  var template;
  ignoreDeprecation(function() {
    template = compile('<div {{bind-attr style=view.userValue}}></div>');
  });

  view = EmberView.create({
    template: template,
    userValue: new SafeString('42')
  });

  runAppend(view);

  deepEqual(warnings, [ ]);
});<|MERGE_RESOLUTION|>--- conflicted
+++ resolved
@@ -236,16 +236,6 @@
 });
 
 QUnit.test("should be able to bind element attributes using {{bind-attr}} inside a block", function() {
-<<<<<<< HEAD
-  var template = compile('{{#with view.content as |image|}}<img {{bind-attr src=image.url alt=image.title}}>{{/with}}');
-
-  view = EmberView.create({
-    template: template,
-    content: EmberObject.create({
-      url: "http://www.emberjs.com/assets/images/logo.png",
-      title: "The SproutCore Logo"
-    })
-=======
   ignoreDeprecation(function() {
     view = EmberView.create({
       template: compile('{{#with view.content as image}}<img {{bind-attr src=image.url alt=image.title}}>{{/with}}'),
@@ -254,7 +244,6 @@
         title: "The SproutCore Logo"
       })
     });
->>>>>>> 2615a955
   });
 
   runAppend(view);
@@ -439,21 +428,12 @@
   ok(view.$('img').hasClass('is-open'), "sets classname to the dasherized value of the global property");
 });
 
-<<<<<<< HEAD
-QUnit.test("should be able to bind-attr to 'this' in an {{#each}} block [DEPRECATED]", function() {
-  expectDeprecation('Using the context switching form of {{each}} is deprecated. Please use the block param form (`{{#each bar as |foo|}}`) instead.');
-
-  view = EmberView.create({
-    template: compile('{{#each view.images}}<img {{bind-attr src=this}}>{{/each}}'),
-    images: A(['one.png', 'two.jpg', 'three.gif'])
-=======
 QUnit.test("should be able to bind-attr to 'this' in an {{#each}} block", function() {
   ignoreDeprecation(function() {
     view = EmberView.create({
       template: compile('{{#each view.images}}<img {{bind-attr src=this}}>{{/each}}'),
       images: A(['one.png', 'two.jpg', 'three.gif'])
     });
->>>>>>> 2615a955
   });
 
   ignoreDeprecation(function() {
@@ -466,21 +446,12 @@
   ok(/three\.gif$/.test(images[2].src));
 });
 
-<<<<<<< HEAD
-QUnit.test("should be able to bind classes to 'this' in an {{#each}} block with {{bind-attr class}} [DEPRECATED]", function() {
-  expectDeprecation('Using the context switching form of {{each}} is deprecated. Please use the block param form (`{{#each bar as |foo|}}`) instead.');
-
-  view = EmberView.create({
-    template: compile('{{#each view.items}}<li {{bind-attr class="this"}}>Item</li>{{/each}}'),
-    items: A(['a', 'b', 'c'])
-=======
 QUnit.test("should be able to bind classes to 'this' in an {{#each}} block with {{bind-attr class}}", function() {
   ignoreDeprecation(function() {
     view = EmberView.create({
       template: compile('{{#each view.items}}<li {{bind-attr class="this"}}>Item</li>{{/each}}'),
       items: A(['a', 'b', 'c'])
     });
->>>>>>> 2615a955
   });
 
   ignoreDeprecation(function() {

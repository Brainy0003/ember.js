/*jshint newcap:false*/
import Ember from "ember-metal/core"; // Ember.lookup;
import EmberObject from "ember-runtime/system/object";
import run from "ember-metal/run_loop";
import EmberView from "ember-views/views/view";
import _MetamorphView from "ember-views/views/metamorph_view";
import { computed } from "ember-metal/computed";
import ArrayController from "ember-runtime/controllers/array_controller";
import { A } from "ember-runtime/system/native_array";
import { default as EmberController } from "ember-runtime/controllers/controller";
import ObjectController from "ember-runtime/controllers/object_controller";
import { Registry } from "ember-runtime/system/container";

import { get } from "ember-metal/property_get";
import { set } from "ember-metal/property_set";
import { runAppend, runDestroy } from "ember-runtime/tests/utils";

import compile from "ember-template-compiler/system/compile";

<<<<<<< HEAD
var people, view, container;
=======
var people, view, registry, container;
>>>>>>> c68812cf
var template, templateMyView, MyView, MyEmptyView, templateMyEmptyView;

// This function lets us write {{#EACH|people|p}} {{p}} {{/each}}
// and generate:
//
// - {{#each p in people}} (legacy)
// - {{#each people as |p|}} (legacy)
function makeReplacer(useBlockParams) {
  return function(_, matchString) {
    var values = matchString.split("|");
    if (values.length === 1) { return "each"; }

    var arr = useBlockParams ?
      ["each", values[1], "as", "|" + values[2] + "|"] :
      ["each", values[2], "in", values[1]];

    var options = values[3];
    if (options) {
      if (useBlockParams) {
        arr.splice(2, 0, options);
      } else {
        arr.push(options);
      }
    }

    return arr.join(" ");
  };
}

var parseEachReplacerBlockParam    = makeReplacer(true);
var parseEachReplacerNonBlockParam = makeReplacer(false);

var EACH_REGEX = /(EACH[^\}]*)/g;

function parseEach(str, useBlockParams) {
  return str.replace(EACH_REGEX, useBlockParams ? parseEachReplacerBlockParam : parseEachReplacerNonBlockParam);
}

QUnit.module("parseEach test helper");

QUnit.test("block param syntax substitution", function() {
  equal(parseEach("{{#EACH|people|p}}p people{{/EACH}}", true), "{{#each people as |p|}}p people{{/each}}");
  equal(parseEach("{{#EACH|people|p|a='b' c='d'}}p people{{/EACH}}", true), "{{#each people a='b' c='d' as |p|}}p people{{/each}}");
});

QUnit.test("non-block param syntax substitution", function() {
  equal(parseEach("{{#EACH|people|p}}p people{{/EACH}}", false), "{{#each p in people}}p people{{/each}}");
  equal(parseEach("{{#EACH|people|p|a='b' c='d'}}p people{{/EACH}}", false), "{{#each p in people a='b' c='d'}}p people{{/each}}");
});

function templateFor(templateString, useBlockParams) {
  return compile(parseEach(templateString, useBlockParams));
}

var originalLookup = Ember.lookup;
var lookup;

QUnit.module("the #each helper [DEPRECATED]", {
  setup: function() {
    Ember.lookup = lookup = { Ember: Ember };

    template = templateFor("{{#each view.people}}{{name}}{{/each}}");
    people = A([{ name: "Steve Holt" }, { name: "Annabelle" }]);

    registry = new Registry();
    container = registry.container();

    registry.register('view:default', _MetamorphView);
    registry.register('view:toplevel', EmberView.extend());

    view = EmberView.create({
      container: container,
      template: template,
      people: people
    });

    templateMyView = templateFor("{{name}}");
    lookup.MyView = MyView = EmberView.extend({
      template: templateMyView
    });

    templateMyEmptyView = templateFor("I'm empty");
    lookup.MyEmptyView = MyEmptyView = EmberView.extend({
      template: templateMyEmptyView
    });

    expectDeprecation(function() {
      runAppend(view);
    },'Using the context switching form of {{each}} is deprecated. Please use the keyword form (`{{#each foo in bar}}`) instead.');
  },

  teardown: function() {
    runDestroy(container);
    runDestroy(view);
    registry = container = view = null;

    Ember.lookup = originalLookup;
  }
});

var assertHTML = function(view, expectedHTML) {
  var html = view.$().html();

  // IE 8 (and prior?) adds the \r\n
  html = html.replace(/<script[^>]*><\/script>/ig, '').replace(/[\r\n]/g, '');

  equal(html, expectedHTML);
};

var assertText = function(view, expectedText) {
  equal(view.$().text(), expectedText);
};

QUnit.test("it renders the template for each item in an array", function() {
  assertHTML(view, "Steve HoltAnnabelle");
});

QUnit.test("it updates the view if an item is added", function() {
  run(function() {
    people.pushObject({ name: "Tom Dale" });
  });

  assertHTML(view, "Steve HoltAnnabelleTom Dale");
});

if (typeof Handlebars === "object") {
  QUnit.test("should be able to use standard Handlebars #each helper", function() {
    runDestroy(view);

    view = EmberView.create({
      context: { items: ['a', 'b', 'c'] },
      template: Handlebars.compile("{{#each items}}{{this}}{{/each}}")
    });

    runAppend(view);

    equal(view.$().html(), "abc");
  });
}

QUnit.test("it allows you to access the current context using {{this}}", function() {
  runDestroy(view);

  view = EmberView.create({
    template: templateFor("{{#each view.people}}{{this}}{{/each}}"),
    people: A(['Black Francis', 'Joey Santiago', 'Kim Deal', 'David Lovering'])
  });

  runAppend(view);

  assertHTML(view, "Black FrancisJoey SantiagoKim DealDavid Lovering");
});

QUnit.test("it updates the view if an item is removed", function() {
  run(function() {
    people.removeAt(0);
  });

  assertHTML(view, "Annabelle");
});

QUnit.test("it updates the view if an item is replaced", function() {
  run(function() {
    people.removeAt(0);
    people.insertAt(0, { name: "Kazuki" });
  });

  assertHTML(view, "KazukiAnnabelle");
});

QUnit.test("can add and replace in the same runloop", function() {
  run(function() {
    people.pushObject({ name: "Tom Dale" });
    people.removeAt(0);
    people.insertAt(0, { name: "Kazuki" });
  });

  assertHTML(view, "KazukiAnnabelleTom Dale");
});

QUnit.test("can add and replace the object before the add in the same runloop", function() {
  run(function() {
    people.pushObject({ name: "Tom Dale" });
    people.removeAt(1);
    people.insertAt(1, { name: "Kazuki" });
  });

  assertHTML(view, "Steve HoltKazukiTom Dale");
});

QUnit.test("can add and replace complicatedly", function() {
  run(function() {
    people.pushObject({ name: "Tom Dale" });
    people.removeAt(1);
    people.insertAt(1, { name: "Kazuki" });
    people.pushObject({ name: "Firestone" });
    people.pushObject({ name: "McMunch" });
    people.removeAt(3);
  });

  assertHTML(view, "Steve HoltKazukiTom DaleMcMunch");
});

QUnit.test("can add and replace complicatedly harder", function() {
  run(function() {
    people.pushObject({ name: "Tom Dale" });
    people.removeAt(1);
    people.insertAt(1, { name: "Kazuki" });
    people.pushObject({ name: "Firestone" });
    people.pushObject({ name: "McMunch" });
    people.removeAt(2);
  });

  assertHTML(view, "Steve HoltKazukiFirestoneMcMunch");
});

QUnit.test("it does not mark each option tag as selected", function() {
  var selectView = EmberView.create({
    template: templateFor('<select id="people-select"><option value="">Please select a name</option>{{#each view.people}}<option {{bind-attr value=name}}>{{name}}</option>{{/each}}</select>'),
    people: people
  });

  runAppend(selectView);

  equal(selectView.$('option').length, 3, "renders 3 <option> elements");

  equal(selectView.$().find(':selected').text(), 'Please select a name', 'first option is selected');

  run(function() {
    people.pushObject({ name: "Black Francis" });
  });

  equal(selectView.$().find(':selected').text(), 'Please select a name', 'first option is selected');

  equal(selectView.$('option').length, 4, "renders an additional <option> element when an object is added");

  runDestroy(selectView);
});

QUnit.test("View should not use keyword incorrectly - Issue #1315", function() {
  runDestroy(view);

  view = EmberView.create({
    container: container,
    template: templateFor('{{#each value in view.content}}{{value}}-{{#each option in view.options}}{{option.value}}:{{option.label}} {{/each}}{{/each}}'),

    content: A(['X', 'Y']),
    options: A([
      { label: 'One', value: 1 },
      { label: 'Two', value: 2 }
    ])
  });

  runAppend(view);

  equal(view.$().text(), 'X-1:One 2:Two Y-1:One 2:Two ');
});

QUnit.test("it works inside a ul element", function() {
  var ulView = EmberView.create({
    template: templateFor('<ul>{{#each view.people}}<li>{{name}}</li>{{/each}}</ul>'),
    people: people
  });

  runAppend(ulView);

  equal(ulView.$('li').length, 2, "renders two <li> elements");

  run(function() {
    people.pushObject({ name: "Black Francis" });
  });

  equal(ulView.$('li').length, 3, "renders an additional <li> element when an object is added");

  runDestroy(ulView);
});

QUnit.test("it works inside a table element", function() {
  var tableView = EmberView.create({
    template: templateFor('<table><tbody>{{#each view.people}}<tr><td>{{name}}</td></tr>{{/each}}</tbody></table>'),
    people: people
  });

  runAppend(tableView);

  equal(tableView.$('td').length, 2, "renders two <td> elements");

  run(function() {
    people.pushObject({ name: "Black Francis" });
  });

  equal(tableView.$('td').length, 3, "renders an additional <td> element when an object is added");

  run(function() {
    people.insertAt(0, { name: "Kim Deal" });
  });

  equal(tableView.$('td').length, 4, "renders an additional <td> when an object is inserted at the beginning of the array");

  runDestroy(tableView);
});

QUnit.test("it supports itemController", function() {
  var Controller = EmberController.extend({
    controllerName: computed(function() {
      return "controller:"+this.get('model.name');
    })
  });

  runDestroy(view);

  var parentController = {
    container: container
  };

  registry.register('controller:array', ArrayController.extend());

  view = EmberView.create({
    container: container,
    template: templateFor('{{#each view.people itemController="person"}}{{controllerName}}{{/each}}'),
    people: people,
    controller: parentController
  });

  registry.register('controller:person', Controller);

  runAppend(view);

  equal(view.$().text(), "controller:Steve Holtcontroller:Annabelle");

  run(function() {
    view.rerender();
  });

  assertText(view, "controller:Steve Holtcontroller:Annabelle");

  run(function() {
    people.pushObject({ name: "Yehuda Katz" });
  });

  assertText(view, "controller:Steve Holtcontroller:Annabellecontroller:Yehuda Katz");

  run(function() {
    set(view, 'people', A([{ name: "Trek Glowacki" }, { name: "Geoffrey Grosenbach" }]));
  });

  assertText(view, "controller:Trek Glowackicontroller:Geoffrey Grosenbach");

  strictEqual(view._childViews[0]._arrayController.get('target'), parentController, "the target property of the child controllers are set correctly");
});

QUnit.test("itemController specified in template gets a parentController property", function() {
  // using an ObjectController for this test to verify that parentController does accidentally get set
  // on the proxied model.
  var Controller = ObjectController.extend({
        controllerName: computed(function() {
          return "controller:" + get(this, 'model.name') + ' of ' + get(this, 'parentController.company');
        })
      });
  var parentController = {
        container: container,
        company: 'Yapp'
      };

  registry.register('controller:array', ArrayController.extend());
  runDestroy(view);

  view = EmberView.create({
    container: container,
    template: templateFor('{{#each view.people itemController="person"}}{{controllerName}}{{/each}}'),
    people: people,
    controller: parentController
  });

  registry.register('controller:person', Controller);

  runAppend(view);

  equal(view.$().text(), "controller:Steve Holt of Yappcontroller:Annabelle of Yapp");
});

QUnit.test("itemController specified in ArrayController gets a parentController property", function() {
  var PersonController = ObjectController.extend({
        controllerName: computed(function() {
          return "controller:" + get(this, 'model.name') + ' of ' + get(this, 'parentController.company');
        })
      });
  var PeopleController = ArrayController.extend({
        model: people,
        itemController: 'person',
        company: 'Yapp'
      });

  registry.register('controller:people', PeopleController);
  registry.register('controller:person', PersonController);
  runDestroy(view);

  view = EmberView.create({
    container: container,
    template: templateFor('{{#each}}{{controllerName}}{{/each}}'),
    controller: container.lookup('controller:people')
  });


  runAppend(view);

  equal(view.$().text(), "controller:Steve Holt of Yappcontroller:Annabelle of Yapp");
});

QUnit.test("itemController's parentController property, when the ArrayController has a parentController", function() {
  var PersonController = ObjectController.extend({
        controllerName: computed(function() {
          return "controller:" + get(this, 'model.name') + ' of ' + get(this, 'parentController.company');
        })
      });
  var PeopleController = ArrayController.extend({
        model: people,
        itemController: 'person',
        parentController: computed(function() {
          return this.container.lookup('controller:company');
        }),
        company: 'Yapp'
      });
  var CompanyController = EmberController.extend();

  registry.register('controller:company', CompanyController);
  registry.register('controller:people', PeopleController);
  registry.register('controller:person', PersonController);

  runDestroy(view);
  view = EmberView.create({
    container: container,
    template: templateFor('{{#each}}{{controllerName}}{{/each}}'),
    controller: container.lookup('controller:people')
  });


  runAppend(view);

  equal(view.$().text(), "controller:Steve Holt of Yappcontroller:Annabelle of Yapp");
});

QUnit.test("it supports itemController when using a custom keyword", function() {
  var Controller = EmberController.extend({
    controllerName: computed(function() {
      return "controller:"+this.get('model.name');
    })
  });

  registry.register('controller:array', ArrayController.extend());

  runDestroy(view);
  view = EmberView.create({
    container: container,
    template: templateFor('{{#each person in view.people itemController="person"}}{{person.controllerName}}{{/each}}'),
    people: people,
    controller: {
      container: container
    }
  });

  registry.register('controller:person', Controller);

  runAppend(view);

  equal(view.$().text(), "controller:Steve Holtcontroller:Annabelle");

  run(function() {
    view.rerender();
  });

  equal(view.$().text(), "controller:Steve Holtcontroller:Annabelle");
});

QUnit.test("it supports {{itemView=}}", function() {
  var itemView = EmberView.extend({
    template: templateFor('itemView:{{name}}')
  });

  runDestroy(view);
  view = EmberView.create({
    template: templateFor('{{each view.people itemView="anItemView"}}'),
    people: people,
    container: container
  });

  registry.register('view:anItemView', itemView);

  runAppend(view);

  assertText(view, "itemView:Steve HoltitemView:Annabelle");
});


QUnit.test("it defers all normalization of itemView names to the resolver", function() {
  var itemView = EmberView.extend({
    template: templateFor('itemView:{{name}}')
  });

  runDestroy(view);
  view = EmberView.create({
    template: templateFor('{{each view.people itemView="an-item-view"}}'),
    people: people,
    container: container
  });

  registry.register('view:an-item-view', itemView);
  registry.resolve = function(fullname) {
    equal(fullname, "view:an-item-view", "leaves fullname untouched");
    return Registry.prototype.resolve.call(this, fullname);
  };
  runAppend(view);

});

QUnit.test("it supports {{itemViewClass=}} with global (DEPRECATED)", function() {
  runDestroy(view);
  view = EmberView.create({
    template: templateFor('{{each view.people itemViewClass=MyView}}'),
    people: people
  });

  var deprecation = /Resolved the view "MyView" on the global context/;
  if (Ember.FEATURES.isEnabled('ember-htmlbars')) {
    deprecation = /Global lookup of MyView from a Handlebars template is deprecated/;
  }

  expectDeprecation(function() {
    runAppend(view);
  }, deprecation);

  assertText(view, "Steve HoltAnnabelle");
});

QUnit.test("it supports {{itemViewClass=}} via container", function() {
  runDestroy(view);
  view = EmberView.create({
    container: {
      lookupFactory: function(name) {
        equal(name, 'view:my-view');
        return MyView;
      }
    },
    template: templateFor('{{each view.people itemViewClass="my-view"}}'),
    people: people
  });

  runAppend(view);

  assertText(view, "Steve HoltAnnabelle");
});

QUnit.test("it supports {{itemViewClass=}} with tagName (DEPRECATED)", function() {
  runDestroy(view);
  view = EmberView.create({
      template: templateFor('{{each view.people itemViewClass=MyView tagName="ul"}}'),
      people: people
  });

  expectDeprecation(/Supplying a tagName to Metamorph views is unreliable and is deprecated./);

  runAppend(view);
  equal(view.$('ul').length, 1, 'rendered ul tag');
  equal(view.$('ul li').length, 2, 'rendered 2 li tags');
  equal(view.$('ul li').text(), 'Steve HoltAnnabelle');
});

QUnit.test("it supports {{itemViewClass=}} with in format", function() {

  MyView = EmberView.extend({
    template: templateFor("{{person.name}}")
  });

  runDestroy(view);
  view = EmberView.create({
    container: {
      lookupFactory: function(name) {
        return MyView;
      }
    },
    template: templateFor('{{each person in view.people itemViewClass="myView"}}'),
    people: people
  });

  runAppend(view);

  assertText(view, "Steve HoltAnnabelle");

});

<<<<<<< HEAD
test("it supports {{emptyView=}}", function() {
=======
QUnit.test("it supports {{emptyView=}}", function() {
>>>>>>> c68812cf
  var emptyView = EmberView.extend({
    template: templateFor('emptyView:sad panda')
  });

  runDestroy(view);

  view = EmberView.create({
    template: templateFor('{{each view.people emptyView="anEmptyView"}}'),
    people: A(),
    container: container
  });

<<<<<<< HEAD
  container.register('view:anEmptyView', emptyView);
=======
  registry.register('view:anEmptyView', emptyView);
>>>>>>> c68812cf

  runAppend(view);

  assertText(view, "emptyView:sad panda");
});

<<<<<<< HEAD
test("it defers all normalization of emptyView names to the resolver", function() {
=======
QUnit.test("it defers all normalization of emptyView names to the resolver", function() {
>>>>>>> c68812cf
  var emptyView = EmberView.extend({
    template: templateFor('emptyView:sad panda')
  });

  runDestroy(view);

  view = EmberView.create({
    template: templateFor('{{each view.people emptyView="an-empty-view"}}'),
    people: A(),
    container: container
  });

<<<<<<< HEAD
  container.register('view:an-empty-view', emptyView);

  container.resolve = function(fullname) {
    equal(fullname, "view:an-empty-view", "leaves fullname untouched");
    return Container.prototype.resolve.call(this, fullname);
=======
  registry.register('view:an-empty-view', emptyView);

  registry.resolve = function(fullname) {
    equal(fullname, "view:an-empty-view", "leaves fullname untouched");
    return Registry.prototype.resolve.call(this, fullname);
>>>>>>> c68812cf
  };

  runAppend(view);
});

<<<<<<< HEAD
test("it supports {{emptyViewClass=}} with global (DEPRECATED)", function() {
=======
QUnit.test("it supports {{emptyViewClass=}} with global (DEPRECATED)", function() {
>>>>>>> c68812cf
  runDestroy(view);

  view = EmberView.create({
    template: templateFor('{{each view.people emptyViewClass=MyEmptyView}}'),
    people: A()
  });

  var deprecation = /Resolved the view "MyEmptyView" on the global context/;

  if (Ember.FEATURES.isEnabled('ember-htmlbars')) {
    deprecation = /Global lookup of MyEmptyView from a Handlebars template is deprecated/;
  }

  expectDeprecation(function() {
    runAppend(view);
  }, deprecation);

  assertText(view, "I'm empty");
});

<<<<<<< HEAD
test("it supports {{emptyViewClass=}} via container", function() {
=======
QUnit.test("it supports {{emptyViewClass=}} via container", function() {
>>>>>>> c68812cf
  runDestroy(view);

  view = EmberView.create({
    container: {
      lookupFactory: function(name) {
        equal(name, 'view:my-empty-view');
        return MyEmptyView;
      }
    },
    template: templateFor('{{each view.people emptyViewClass="my-empty-view"}}'),
    people: A()
  });

  runAppend(view);

  assertText(view, "I'm empty");
});

<<<<<<< HEAD
test("it supports {{emptyViewClass=}} with tagName (DEPRECATED)", function() {
=======
QUnit.test("it supports {{emptyViewClass=}} with tagName (DEPRECATED)", function() {
>>>>>>> c68812cf
  runDestroy(view);

  view = EmberView.create({
    template: templateFor('{{each view.people emptyViewClass=MyEmptyView tagName="b"}}'),
    people: A()
  });

  expectDeprecation(/Supplying a tagName to Metamorph views is unreliable and is deprecated./);

  runAppend(view);

  equal(view.$('b').length, 1, 'rendered b tag');
  equal(view.$('b').text(), "I'm empty");
});

<<<<<<< HEAD
test("it supports {{emptyViewClass=}} with in format", function() {
=======
QUnit.test("it supports {{emptyViewClass=}} with in format", function() {
>>>>>>> c68812cf
  runDestroy(view);

  view = EmberView.create({
    container: {
      lookupFactory: function(name) {
        return MyEmptyView;
      }
    },
    template: templateFor('{{each person in view.people emptyViewClass="myEmptyView"}}'),
    people: A()
  });

  runAppend(view);

  assertText(view, "I'm empty");
});

<<<<<<< HEAD
test("it supports {{else}}", function() {
=======
QUnit.test("it supports {{else}}", function() {
>>>>>>> c68812cf
  runDestroy(view);
  view = EmberView.create({
    template: templateFor("{{#each view.items}}{{this}}{{else}}Nothing{{/each}}"),
    items: A(['one', 'two'])
  });

  runAppend(view);

  assertHTML(view, "onetwo");

  run(function() {
    view.set('items', A());
  });

  assertHTML(view, "Nothing");
});

QUnit.test("it works with the controller keyword", function() {
  runDestroy(view);

  var controller = ArrayController.create({
    model: A(["foo", "bar", "baz"])
  });

  runDestroy(view);
  view = EmberView.create({
    container: container,
    controller: controller,
    template: templateFor("{{#view}}{{#each controller}}{{this}}{{/each}}{{/view}}")
  });

  runAppend(view);

  equal(view.$().text(), "foobarbaz");
});

QUnit.test("views inside #each preserve the new context [DEPRECATED]", function() {
  runDestroy(view);

  var controller = A([{ name: "Adam" }, { name: "Steve" }]);

  view = EmberView.create({
    container: container,
    controller: controller,
    template: templateFor('{{#each controller}}{{#view}}{{name}}{{/view}}{{/each}}')
  });


  expectDeprecation(function() {
    runAppend(view);
  },'Using the context switching form of {{each}} is deprecated. Please use the keyword form (`{{#each foo in bar}}`) instead.');

  equal(view.$().text(), "AdamSteve");
});

QUnit.test("single-arg each defaults to current context [DEPRECATED]", function() {
  runDestroy(view);

  view = EmberView.create({
    context: A([{ name: "Adam" }, { name: "Steve" }]),
    template: templateFor('{{#each}}{{name}}{{/each}}')
  });

  expectDeprecation(function() {
    runAppend(view);
  },'Using the context switching form of {{each}} is deprecated. Please use the keyword form (`{{#each foo in bar}}`) instead.');

  equal(view.$().text(), "AdamSteve");
});

QUnit.test("single-arg each will iterate over controller if present [DEPRECATED]", function() {
  runDestroy(view);

  view = EmberView.create({
    controller: A([{ name: "Adam" }, { name: "Steve" }]),
    template: templateFor('{{#each}}{{name}}{{/each}}')
  });

  expectDeprecation(function() {
    runAppend(view);
  },'Using the context switching form of {{each}} is deprecated. Please use the keyword form (`{{#each foo in bar}}`) instead.');

  equal(view.$().text(), "AdamSteve");
});

function testEachWithItem(moduleName, useBlockParams) {
  QUnit.module(moduleName, {
    setup: function() {
      registry = new Registry();
      container = registry.container();

      registry.register('view:default', _MetamorphView);
      registry.register('view:toplevel', EmberView.extend());
    },
    teardown: function() {
      runDestroy(container);
      runDestroy(view);
      container = view = null;
    }
  });

  QUnit.test("#each accepts a name binding", function() {
    view = EmberView.create({
      template: templateFor("{{#EACH|view.items|item}}{{view.title}} {{item}}{{/each}}", useBlockParams),
      title: "My Cool Each Test",
      items: A([1, 2])
    });

    runAppend(view);

    equal(view.$().text(), "My Cool Each Test 1My Cool Each Test 2");
  });

  QUnit.test("#each accepts a name binding and does not change the context", function() {
    var controller = EmberController.create({
      name: 'bob the controller'
    });
    var obj = EmberObject.create({
      name: 'henry the item'
    });

    view = EmberView.create({
      template: templateFor("{{#EACH|view.items|item}}{{name}}{{/each}}", useBlockParams),
      title: "My Cool Each Test",
      items: A([obj]),
      controller: controller
    });

    runAppend(view);

    equal(view.$().text(), "bob the controller");
  });


  QUnit.test("#each accepts a name binding and can display child properties", function() {
    view = EmberView.create({
      template: templateFor("{{#EACH|view.items|item}}{{view.title}} {{item.name}}{{/each}}", useBlockParams),
      title: "My Cool Each Test",
      items: A([{ name: 1 }, { name: 2 }])
    });

    runAppend(view);

    equal(view.$().text(), "My Cool Each Test 1My Cool Each Test 2");
  });

  QUnit.test("#each accepts 'this' as the right hand side", function() {
    view = EmberView.create({
      template: templateFor("{{#EACH|this|item}}{{view.title}} {{item.name}}{{/each}}", useBlockParams),
      title: "My Cool Each Test",
      controller: A([{ name: 1 }, { name: 2 }])
    });

    runAppend(view);

    equal(view.$().text(), "My Cool Each Test 1My Cool Each Test 2");
  });

  if (!useBlockParams) {
    QUnit.test("views inside #each preserve the new context [DEPRECATED]", function() {
      var controller = A([{ name: "Adam" }, { name: "Steve" }]);

      view = EmberView.create({
        container: container,
        controller: controller,
        template: templateFor('{{#each controller}}{{#view}}{{name}}{{/view}}{{/each}}', useBlockParams)
      });

      expectDeprecation(function() {
        runAppend(view);
      },'Using the context switching form of {{each}} is deprecated. Please use the keyword form (`{{#each foo in bar}}`) instead.');

      equal(view.$().text(), "AdamSteve");
    });
  }

  QUnit.test("controller is assignable inside an #each", function() {
    var controller = ArrayController.create({
      model: A([{ name: "Adam" }, { name: "Steve" }])
    });

    view = EmberView.create({
      container: container,
      controller: controller,
      template: templateFor('{{#EACH|this|personController}}{{#view controllerBinding="personController"}}{{name}}{{/view}}{{/each}}', useBlockParams)
    });

    runAppend(view);

    equal(view.$().text(), "AdamSteve");
  });

  QUnit.test("it doesn't assert when the morph tags have the same parent", function() {
    view = EmberView.create({
      controller: A(['Cyril', 'David']),
      template: templateFor('<table><tbody>{{#EACH|this|name}}<tr><td>{{name}}</td></tr>{{/each}}</tbody></table>', useBlockParams)
    });

    runAppend(view);

    ok(true, "No assertion from valid template");
  });

  QUnit.test("itemController specified in template with name binding does not change context", function() {
    var Controller = EmberController.extend({
      controllerName: computed(function() {
        return "controller:"+this.get('model.name');
      })
    });

    registry = new Registry();
    container = registry.container();

    people = A([{ name: "Steve Holt" }, { name: "Annabelle" }]);

    var parentController = {
      container: container,
      people: people,
      controllerName: 'controller:parentController'
    };

    registry.register('controller:array', ArrayController.extend());

    view = EmberView.create({
      container: container,
      template: templateFor('{{#EACH|people|person|itemController="person"}}{{controllerName}} - {{person.controllerName}} - {{/each}}', useBlockParams),
      controller: parentController
    });

    registry.register('controller:person', Controller);

    runAppend(view);

    equal(view.$().text(), "controller:parentController - controller:Steve Holt - controller:parentController - controller:Annabelle - ");

    run(function() {
      people.pushObject({ name: "Yehuda Katz" });
    });

    assertText(view, "controller:parentController - controller:Steve Holt - controller:parentController - controller:Annabelle - controller:parentController - controller:Yehuda Katz - ");

    run(function() {
      set(parentController, 'people', A([{ name: "Trek Glowacki" }, { name: "Geoffrey Grosenbach" }]));
    });

    assertText(view, "controller:parentController - controller:Trek Glowacki - controller:parentController - controller:Geoffrey Grosenbach - ");

    strictEqual(view._childViews[0]._arrayController.get('target'), parentController, "the target property of the child controllers are set correctly");
  });

  QUnit.test("itemController specified in ArrayController with name binding does not change context", function() {
    people = A([{ name: "Steve Holt" }, { name: "Annabelle" }]);

    var PersonController = EmberController.extend({
          controllerName: computed(function() {
            return "controller:" + get(this, 'model.name') + ' of ' + get(this, 'parentController.company');
          })
        });
    var PeopleController = ArrayController.extend({
          model: people,
          itemController: 'person',
          company: 'Yapp',
          controllerName: 'controller:people'
        });
    registry = new Registry();
    container = registry.container();

    registry.register('controller:people', PeopleController);
    registry.register('controller:person', PersonController);

    view = EmberView.create({
      container: container,
      template: templateFor('{{#EACH|this|person}}{{controllerName}} - {{person.controllerName}} - {{/each}}', useBlockParams),
      controller: container.lookup('controller:people')
    });


    runAppend(view);

    equal(view.$().text(), "controller:people - controller:Steve Holt of Yapp - controller:people - controller:Annabelle of Yapp - ");
  });

  if (!useBlockParams) {
    QUnit.test("{{each}} without arguments [DEPRECATED]", function() {
      expect(2);

      view = EmberView.create({
        controller: A([{ name: "Adam" }, { name: "Steve" }]),
        template: templateFor('{{#each}}{{name}}{{/each}}', useBlockParams)
      });

      expectDeprecation(function() {
        runAppend(view);
      },'Using the context switching form of {{each}} is deprecated. Please use the keyword form (`{{#each foo in bar}}`) instead.');

      equal(view.$().text(), "AdamSteve");
    });

    QUnit.test("{{each this}} without keyword [DEPRECATED]", function() {
      expect(2);

      view = EmberView.create({
        controller: A([{ name: "Adam" }, { name: "Steve" }]),
        template: templateFor('{{#each this}}{{name}}{{/each}}', useBlockParams)
      });

      expectDeprecation(function() {
        runAppend(view);
      },'Using the context switching form of {{each}} is deprecated. Please use the keyword form (`{{#each foo in bar}}`) instead.');

      equal(view.$().text(), "AdamSteve");
    });
  }

  if (useBlockParams) {
    if (Ember.FEATURES.isEnabled('ember-htmlbars-each-with-index')) {
      QUnit.test("the index is passed as the second parameter to #each blocks", function() {
        expect(3);

        var adam = { name: "Adam" };
        view = EmberView.create({
          controller: A([adam, { name: "Steve" }]),
          template: templateFor('{{#each this as |person index|}}{{index}}. {{person.name}}{{/each}}', true)
        });
        runAppend(view);
        equal(view.$().text(), "0. Adam1. Steve");

        run(function() {
          view.get('controller').unshiftObject({ name: "Bob" });
        });
        equal(view.$().text(), "0. Bob1. Adam2. Steve");

        run(function() {
          view.get('controller').removeObject(adam);
        });
        equal(view.$().text(), "0. Bob1. Steve");
      });
    }
  }
}

testEachWithItem("{{#each foo in bar}}", false);

if (Ember.FEATURES.isEnabled('ember-htmlbars-block-params')) {
  testEachWithItem("{{#each bar as |foo|}}", true);
}<|MERGE_RESOLUTION|>--- conflicted
+++ resolved
@@ -17,11 +17,7 @@
 
 import compile from "ember-template-compiler/system/compile";
 
-<<<<<<< HEAD
-var people, view, container;
-=======
 var people, view, registry, container;
->>>>>>> c68812cf
 var template, templateMyView, MyView, MyEmptyView, templateMyEmptyView;
 
 // This function lets us write {{#EACH|people|p}} {{p}} {{/each}}
@@ -110,7 +106,7 @@
 
     expectDeprecation(function() {
       runAppend(view);
-    },'Using the context switching form of {{each}} is deprecated. Please use the keyword form (`{{#each foo in bar}}`) instead.');
+    }, 'Using the context switching form of {{each}} is deprecated. Please use the keyword form (`{{#each foo in bar}}`) instead.');
   },
 
   teardown: function() {
@@ -612,11 +608,7 @@
 
 });
 
-<<<<<<< HEAD
-test("it supports {{emptyView=}}", function() {
-=======
 QUnit.test("it supports {{emptyView=}}", function() {
->>>>>>> c68812cf
   var emptyView = EmberView.extend({
     template: templateFor('emptyView:sad panda')
   });
@@ -629,22 +621,14 @@
     container: container
   });
 
-<<<<<<< HEAD
-  container.register('view:anEmptyView', emptyView);
-=======
   registry.register('view:anEmptyView', emptyView);
->>>>>>> c68812cf
 
   runAppend(view);
 
   assertText(view, "emptyView:sad panda");
 });
 
-<<<<<<< HEAD
-test("it defers all normalization of emptyView names to the resolver", function() {
-=======
 QUnit.test("it defers all normalization of emptyView names to the resolver", function() {
->>>>>>> c68812cf
   var emptyView = EmberView.extend({
     template: templateFor('emptyView:sad panda')
   });
@@ -657,29 +641,17 @@
     container: container
   });
 
-<<<<<<< HEAD
-  container.register('view:an-empty-view', emptyView);
-
-  container.resolve = function(fullname) {
-    equal(fullname, "view:an-empty-view", "leaves fullname untouched");
-    return Container.prototype.resolve.call(this, fullname);
-=======
   registry.register('view:an-empty-view', emptyView);
 
   registry.resolve = function(fullname) {
     equal(fullname, "view:an-empty-view", "leaves fullname untouched");
     return Registry.prototype.resolve.call(this, fullname);
->>>>>>> c68812cf
   };
 
   runAppend(view);
 });
 
-<<<<<<< HEAD
-test("it supports {{emptyViewClass=}} with global (DEPRECATED)", function() {
-=======
 QUnit.test("it supports {{emptyViewClass=}} with global (DEPRECATED)", function() {
->>>>>>> c68812cf
   runDestroy(view);
 
   view = EmberView.create({
@@ -700,11 +672,7 @@
   assertText(view, "I'm empty");
 });
 
-<<<<<<< HEAD
-test("it supports {{emptyViewClass=}} via container", function() {
-=======
 QUnit.test("it supports {{emptyViewClass=}} via container", function() {
->>>>>>> c68812cf
   runDestroy(view);
 
   view = EmberView.create({
@@ -723,11 +691,7 @@
   assertText(view, "I'm empty");
 });
 
-<<<<<<< HEAD
-test("it supports {{emptyViewClass=}} with tagName (DEPRECATED)", function() {
-=======
 QUnit.test("it supports {{emptyViewClass=}} with tagName (DEPRECATED)", function() {
->>>>>>> c68812cf
   runDestroy(view);
 
   view = EmberView.create({
@@ -743,11 +707,7 @@
   equal(view.$('b').text(), "I'm empty");
 });
 
-<<<<<<< HEAD
-test("it supports {{emptyViewClass=}} with in format", function() {
-=======
 QUnit.test("it supports {{emptyViewClass=}} with in format", function() {
->>>>>>> c68812cf
   runDestroy(view);
 
   view = EmberView.create({
@@ -765,11 +725,7 @@
   assertText(view, "I'm empty");
 });
 
-<<<<<<< HEAD
-test("it supports {{else}}", function() {
-=======
 QUnit.test("it supports {{else}}", function() {
->>>>>>> c68812cf
   runDestroy(view);
   view = EmberView.create({
     template: templateFor("{{#each view.items}}{{this}}{{else}}Nothing{{/each}}"),
@@ -820,7 +776,7 @@
 
   expectDeprecation(function() {
     runAppend(view);
-  },'Using the context switching form of {{each}} is deprecated. Please use the keyword form (`{{#each foo in bar}}`) instead.');
+  }, 'Using the context switching form of {{each}} is deprecated. Please use the keyword form (`{{#each foo in bar}}`) instead.');
 
   equal(view.$().text(), "AdamSteve");
 });
@@ -835,7 +791,7 @@
 
   expectDeprecation(function() {
     runAppend(view);
-  },'Using the context switching form of {{each}} is deprecated. Please use the keyword form (`{{#each foo in bar}}`) instead.');
+  }, 'Using the context switching form of {{each}} is deprecated. Please use the keyword form (`{{#each foo in bar}}`) instead.');
 
   equal(view.$().text(), "AdamSteve");
 });
@@ -850,7 +806,7 @@
 
   expectDeprecation(function() {
     runAppend(view);
-  },'Using the context switching form of {{each}} is deprecated. Please use the keyword form (`{{#each foo in bar}}`) instead.');
+  }, 'Using the context switching form of {{each}} is deprecated. Please use the keyword form (`{{#each foo in bar}}`) instead.');
 
   equal(view.$().text(), "AdamSteve");
 });
@@ -940,7 +896,7 @@
 
       expectDeprecation(function() {
         runAppend(view);
-      },'Using the context switching form of {{each}} is deprecated. Please use the keyword form (`{{#each foo in bar}}`) instead.');
+      }, 'Using the context switching form of {{each}} is deprecated. Please use the keyword form (`{{#each foo in bar}}`) instead.');
 
       equal(view.$().text(), "AdamSteve");
     });
@@ -1063,7 +1019,7 @@
 
       expectDeprecation(function() {
         runAppend(view);
-      },'Using the context switching form of {{each}} is deprecated. Please use the keyword form (`{{#each foo in bar}}`) instead.');
+      }, 'Using the context switching form of {{each}} is deprecated. Please use the keyword form (`{{#each foo in bar}}`) instead.');
 
       equal(view.$().text(), "AdamSteve");
     });
@@ -1078,7 +1034,7 @@
 
       expectDeprecation(function() {
         runAppend(view);
-      },'Using the context switching form of {{each}} is deprecated. Please use the keyword form (`{{#each foo in bar}}`) instead.');
+      }, 'Using the context switching form of {{each}} is deprecated. Please use the keyword form (`{{#each foo in bar}}`) instead.');
 
       equal(view.$().text(), "AdamSteve");
     });

--- conflicted
+++ resolved
@@ -200,27 +200,16 @@
   equal(view.$().text(), 'Nope');
 });
 
-<<<<<<< HEAD
-test("The `unboundIf` helper should work when its inverse is not present", function() {
-  view = EmberView.create({
-    conditional: false,
-    template: compile('{{#unboundIf view.conditional}}Yep{{/unboundIf}}')
-=======
 QUnit.test("The `unbound if` helper should work when its inverse is not present", function() {
   view = EmberView.create({
     conditional: false,
     template: compile('{{#unbound if view.conditional}}Yep{{/unbound}}')
->>>>>>> c68812cf
-  });
-  runAppend(view);
-  equal(view.$().text(), '');
-});
-
-<<<<<<< HEAD
-test("The `if` helper ignores a controller option", function() {
-=======
+  });
+  runAppend(view);
+  equal(view.$().text(), '');
+});
+
 QUnit.test("The `if` helper ignores a controller option", function() {
->>>>>>> c68812cf
   var lookupCalled = false;
 
   view = EmberView.create({
@@ -325,13 +314,8 @@
   equal(view.$().text(), '');
 });
 
-<<<<<<< HEAD
-test('should update the block when object passed to #if helper changes', function() {
-  container.register('template:menu', compile('<h1>{{#if view.inception}}{{view.INCEPTION}}{{/if}}</h1>'));
-=======
 QUnit.test('should update the block when object passed to #if helper changes', function() {
   registry.register('template:menu', compile('<h1>{{#if view.inception}}{{view.INCEPTION}}{{/if}}</h1>'));
->>>>>>> c68812cf
 
   view = EmberView.create({
     container: container,
@@ -493,13 +477,8 @@
   equal(view.$().text(), '');
 });
 
-<<<<<<< HEAD
-test('should update the block when object passed to #if helper changes', function() {
-  container.register('template:menu', compile('<h1>{{#if view.inception}}{{view.INCEPTION}}{{/if}}</h1>'));
-=======
 QUnit.test('should update the block when object passed to #if helper changes', function() {
   registry.register('template:menu', compile('<h1>{{#if view.inception}}{{view.INCEPTION}}{{/if}}</h1>'));
->>>>>>> c68812cf
 
   view = EmberView.create({
     container: container,
@@ -565,11 +544,7 @@
   });
 });
 
-<<<<<<< HEAD
-test('the {{this}} helper should not fail on removal', function() {
-=======
 QUnit.test('the {{this}} helper should not fail on removal', function() {
->>>>>>> c68812cf
   view = EmberView.create({
     context: 'abc',
     template: compile('{{#if view.show}}{{this}}{{/if}}'),

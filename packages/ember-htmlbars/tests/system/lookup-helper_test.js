import lookupHelper from "ember-htmlbars/system/lookup-helper";
import ComponentLookup from "ember-views/component_lookup";
import Registry from "container/registry";
import Component from "ember-views/views/component";

function generateEnv(helpers) {
  return {
    helpers: (helpers ? helpers : {}),
    data: { view: { } }
  };
}

function generateContainer() {
  var registry = new Registry();
  var container = registry.container();

  registry.optionsForType('helper', { instantiate: false });
  registry.register('component-lookup:main', ComponentLookup);

  return container;
}

QUnit.module('ember-htmlbars: lookupHelper hook');

QUnit.test('looks for helpers in the provided `env.helpers`', function() {
  var env = generateEnv({
    'flubarb'() { }
  });

  var actual = lookupHelper('flubarb', null, env);

  equal(actual, env.helpers.flubarb, 'helpers are looked up on env');
});

QUnit.test('returns undefined if no container exists (and helper is not found in env)', function() {
  var env = generateEnv();
  var view = {};

  var actual = lookupHelper('flubarb', view, env);

  equal(actual, undefined, 'does not blow up if view does not have a container');
});

QUnit.test('does not lookup in the container if the name does not contain a dash (and helper is not found in env)', function() {
  var env = generateEnv();
  var view = {
    container: {
      lookup() {
        ok(false, 'should not lookup in the container');
      }
    }
  };

  var actual = lookupHelper('flubarb', view, env);

  equal(actual, undefined, 'does not blow up if view does not have a container');
});

QUnit.test('does a lookup in the container if the name contains a dash (and helper is not found in env)', function() {
  var env = generateEnv();
  var view = {
    container: generateContainer()
  };

  function someName() {}
  someName.isHTMLBars = true;
  view.container._registry.register('helper:some-name', someName);

  var actual = lookupHelper('some-name', view, env);

  equal(actual, someName, 'does not wrap provided function if `isHTMLBars` is truthy');
});

QUnit.test('wraps helper from container in a Handlebars compat helper', function() {
  expect(2);
  var env = generateEnv();
  var view = {
    container: generateContainer()
  };
  var called;

  function someName() {
    called = true;
  }
  view.container._registry.register('helper:some-name', someName);

  var actual = lookupHelper('some-name', view, env);

  ok(actual.isHTMLBars, 'wraps provided helper in an HTMLBars compatible helper');

  var fakeParams = [];
  var fakeHash = {};
  var fakeOptions = {
    morph: { update() { } }
  };
  var fakeEnv = {
    data: {
      view: { }
    }
  };
<<<<<<< HEAD
  var fakeEnv = {
    data: {
      view: { }
    }
  };
=======
>>>>>>> b0b30e5e
  actual.helperFunction(fakeParams, fakeHash, fakeOptions, fakeEnv);

  ok(called, 'HTMLBars compatible wrapper is wraping the provided function');
});

QUnit.test('asserts if component-lookup:main cannot be found', function() {
  var env = generateEnv();
  var view = {
    container: generateContainer()
  };

  view.container._registry.unregister('component-lookup:main');

  expectAssertion(function() {
    lookupHelper('some-name', view, env);
  }, 'Could not find \'component-lookup:main\' on the provided container, which is necessary for performing component lookups');
});

QUnit.test('registers a helper in the container if component is found', function() {
  var env = generateEnv();
  var view = {
    container: generateContainer()
  };

  view.container._registry.register('component:some-name', Component);

  lookupHelper('some-name', view, env);

  ok(view.container.lookup('helper:some-name'), 'new helper was registered');
});<|MERGE_RESOLUTION|>--- conflicted
+++ resolved
@@ -98,14 +98,6 @@
       view: { }
     }
   };
-<<<<<<< HEAD
-  var fakeEnv = {
-    data: {
-      view: { }
-    }
-  };
-=======
->>>>>>> b0b30e5e
   actual.helperFunction(fakeParams, fakeHash, fakeOptions, fakeEnv);
 
   ok(called, 'HTMLBars compatible wrapper is wraping the provided function');

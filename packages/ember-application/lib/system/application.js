/**
@module ember
@submodule ember-application
*/

var get = Ember.get, set = Ember.set;

function DeprecatedContainer(container) {
  this._container = container;
}

DeprecatedContainer.deprecate = function(method) {
  return function() {
    var container = this._container;

    Ember.deprecate('Using the defaultContainer is no longer supported. [defaultContainer#' + method + '] see: http://git.io/EKPpnA', false);
    return container[method].apply(container, arguments);
  };
};

DeprecatedContainer.prototype = {
  _container: null,
  lookup: DeprecatedContainer.deprecate('lookup'),
  resolve: DeprecatedContainer.deprecate('resolve'),
  register: DeprecatedContainer.deprecate('register')
};

/**
  An instance of `Ember.Application` is the starting point for every Ember
  application. It helps to instantiate, initialize and coordinate the many
  objects that make up your app.

  Each Ember app has one and only one `Ember.Application` object. In fact, the
  very first thing you should do in your application is create the instance:

  ```javascript
  window.App = Ember.Application.create();
  ```

  Typically, the application object is the only global variable. All other
  classes in your app should be properties on the `Ember.Application` instance,
  which highlights its first role: a global namespace.

  For example, if you define a view class, it might look like this:

  ```javascript
  App.MyView = Ember.View.extend();
  ```

  By default, calling `Ember.Application.create()` will automatically initialize
  your application by calling the `Ember.Application.initialize()` method. If
  you need to delay initialization, you can call your app's `deferReadiness()`
  method. When you are ready for your app to be initialized, call its
  `advanceReadiness()` method.

  You can define a `ready` method on the `Ember.Application` instance, which
  will be run by Ember when the application is initialized.

  Because `Ember.Application` inherits from `Ember.Namespace`, any classes
  you create will have useful string representations when calling `toString()`.
  See the `Ember.Namespace` documentation for more information.

  While you can think of your `Ember.Application` as a container that holds the
  other classes in your application, there are several other responsibilities
  going on under-the-hood that you may want to understand.

  ### Event Delegation

  Ember uses a technique called _event delegation_. This allows the framework
  to set up a global, shared event listener instead of requiring each view to
  do it manually. For example, instead of each view registering its own
  `mousedown` listener on its associated element, Ember sets up a `mousedown`
  listener on the `body`.

  If a `mousedown` event occurs, Ember will look at the target of the event and
  start walking up the DOM node tree, finding corresponding views and invoking
  their `mouseDown` method as it goes.

  `Ember.Application` has a number of default events that it listens for, as
  well as a mapping from lowercase events to camel-cased view method names. For
  example, the `keypress` event causes the `keyPress` method on the view to be
  called, the `dblclick` event causes `doubleClick` to be called, and so on.

  If there is a bubbling browser event that Ember does not listen for by
  default, you can specify custom events and their corresponding view method
  names by setting the application's `customEvents` property:

  ```javascript
  App = Ember.Application.create({
    customEvents: {
      // add support for the paste event
      paste: "paste"
    }
  });
  ```

  By default, the application sets up these event listeners on the document
  body. However, in cases where you are embedding an Ember application inside
  an existing page, you may want it to set up the listeners on an element
  inside the body.

  For example, if only events inside a DOM element with the ID of `ember-app`
  should be delegated, set your application's `rootElement` property:

  ```javascript
  window.App = Ember.Application.create({
    rootElement: '#ember-app'
  });
  ```

  The `rootElement` can be either a DOM element or a jQuery-compatible selector
  string. Note that *views appended to the DOM outside the root element will
  not receive events.* If you specify a custom root element, make sure you only
  append views inside it!

  To learn more about the advantages of event delegation and the Ember view
  layer, and a list of the event listeners that are setup by default, visit the
  [Ember View Layer guide](http://emberjs.com/guides/understanding-ember/the-view-layer/#toc_event-delegation).

  ### Initializers

  Libraries on top of Ember can register additional initializers, like so:

  ```javascript
  Ember.Application.initializer({
    name: "store",

    initialize: function(container, application) {
      container.register('store:main', application.Store);
    }
  });
  ```

  ### Routing

  In addition to creating your application's router, `Ember.Application` is
  also responsible for telling the router when to start routing. Transitions
  between routes can be logged with the `LOG_TRANSITIONS` flag, and more
  detailed intra-transition logging can be logged with
  the `LOG_TRANSITIONS_INTERNAL` flag:

  ```javascript
  window.App = Ember.Application.create({
    LOG_TRANSITIONS: true, // basic logging of successful transitions
    LOG_TRANSITIONS_INTERNAL: true // detailed logging of all routing steps
  });
  ```

  By default, the router will begin trying to translate the current URL into
  application state once the browser emits the `DOMContentReady` event. If you
  need to defer routing, you can call the application's `deferReadiness()`
  method. Once routing can begin, call the `advanceReadiness()` method.

  If there is any setup required before routing begins, you can implement a
  `ready()` method on your app that will be invoked immediately before routing
  begins.
  ```

  @class Application
  @namespace Ember
  @extends Ember.Namespace
*/

var Application = Ember.Application = Ember.Namespace.extend(Ember.DeferredMixin, {

  /**
    The root DOM element of the Application. This can be specified as an
    element or a
    [jQuery-compatible selector string](http://api.jquery.com/category/selectors/).

    This is the element that will be passed to the Application's,
    `eventDispatcher`, which sets up the listeners for event delegation. Every
    view in your application should be a child of the element you specify here.

    @property rootElement
    @type DOMElement
    @default 'body'
  */
  rootElement: 'body',

  /**
    The `Ember.EventDispatcher` responsible for delegating events to this
    application's views.

    The event dispatcher is created by the application at initialization time
    and sets up event listeners on the DOM element described by the
    application's `rootElement` property.

    See the documentation for `Ember.EventDispatcher` for more information.

    @property eventDispatcher
    @type Ember.EventDispatcher
    @default null
  */
  eventDispatcher: null,

  /**
    The DOM events for which the event dispatcher should listen.

    By default, the application's `Ember.EventDispatcher` listens
    for a set of standard DOM events, such as `mousedown` and
    `keyup`, and delegates them to your application's `Ember.View`
    instances.

    If you would like additional bubbling events to be delegated to your
    views, set your `Ember.Application`'s `customEvents` property
    to a hash containing the DOM event name as the key and the
    corresponding view method name as the value. For example:

    ```javascript
    App = Ember.Application.create({
      customEvents: {
        // add support for the paste event
        paste: "paste"
      }
    });
    ```

    @property customEvents
    @type Object
    @default null
  */
  customEvents: null,

  // Start off the number of deferrals at 1. This will be
  // decremented by the Application's own `initialize` method.
  _readinessDeferrals: 1,

  init: function() {
    if (!this.$) { this.$ = Ember.$; }
    this.__container__ = this.buildContainer();

    this.Router = this.defaultRouter();

    this._super();

    this.scheduleInitialize();

    Ember.libraries.registerCoreLibrary('Handlebars', Ember.Handlebars.VERSION);
    Ember.libraries.registerCoreLibrary('jQuery', Ember.$().jquery);

    if ( Ember.LOG_VERSION ) {
      Ember.LOG_VERSION = false; // we only need to see this once per Application#init
      var maxNameLength = Math.max.apply(this, Ember.A(Ember.libraries).mapBy("name.length"));

      Ember.debug('-------------------------------');
      Ember.libraries.each(function(name, version) {
        var spaces = new Array(maxNameLength - name.length + 1).join(" ");
        Ember.debug([name, spaces, ' : ', version].join(""));
      });
      Ember.debug('-------------------------------');
    }
  },

  /**
    Build the container for the current application.

    Also register a default application view in case the application
    itself does not.

    @private
    @method buildContainer
    @return {Ember.Container} the configured container
  */
  buildContainer: function() {
    var container = this.__container__ = Application.buildContainer(this);

    return container;
  },

  /**
    If the application has not opted out of routing and has not explicitly
    defined a router, supply a default router for the application author
    to configure.

    This allows application developers to do:

    ```javascript
    var App = Ember.Application.create();

    App.Router.map(function() {
      this.resource('posts');
    });
    ```

    @private
    @method defaultRouter
    @return {Ember.Router} the default router
  */

  defaultRouter: function() {
    if (this.Router === false) { return; }
    var container = this.__container__;

    if (this.Router) {
      container.unregister('router:main');
      container.register('router:main', this.Router);
    }

    return container.lookupFactory('router:main');
  },

  /**
    Automatically initialize the application once the DOM has
    become ready.

    The initialization itself is scheduled on the actions queue
    which ensures that application loading finishes before
    booting.

    If you are asynchronously loading code, you should call
    `deferReadiness()` to defer booting, and then call
    `advanceReadiness()` once all of your code has finished
    loading.

    @private
    @method scheduleInitialize
  */
  scheduleInitialize: function() {
    var self = this;

    if (!this.$ || this.$.isReady) {
      Ember.run.schedule('actions', self, '_initialize');
    } else {
      this.$().ready(function runInitialize() {
        Ember.run(self, '_initialize');
      });
    }
  },

  /**
    Use this to defer readiness until some condition is true.

    Example:

    ```javascript
    App = Ember.Application.create();
    App.deferReadiness();

    jQuery.getJSON("/auth-token", function(token) {
      App.token = token;
      App.advanceReadiness();
    });
    ```

    This allows you to perform asynchronous setup logic and defer
    booting your application until the setup has finished.

    However, if the setup requires a loading UI, it might be better
    to use the router for this purpose.

    @method deferReadiness
  */
  deferReadiness: function() {
    Ember.assert("You must call deferReadiness on an instance of Ember.Application", this instanceof Ember.Application);
    Ember.assert("You cannot defer readiness since the `ready()` hook has already been called.", this._readinessDeferrals > 0);
    this._readinessDeferrals++;
  },

  /**
    Call `advanceReadiness` after any asynchronous setup logic has completed.
    Each call to `deferReadiness` must be matched by a call to `advanceReadiness`
    or the application will never become ready and routing will not begin.

    @method advanceReadiness
    @see {Ember.Application#deferReadiness}
  */
  advanceReadiness: function() {
    Ember.assert("You must call advanceReadiness on an instance of Ember.Application", this instanceof Ember.Application);
    this._readinessDeferrals--;

    if (this._readinessDeferrals === 0) {
      Ember.run.once(this, this.didBecomeReady);
    }
  },

  /**
    registers a factory for later injection

    Example:

    ```javascript
    App = Ember.Application.create();

    App.Person  = Ember.Object.extend({});
    App.Orange  = Ember.Object.extend({});
    App.Email   = Ember.Object.extend({});
    App.session = Ember.Object.create({});

    App.register('model:user', App.Person, {singleton: false });
    App.register('fruit:favorite', App.Orange);
    App.register('communication:main', App.Email, {singleton: false});
    App.register('session', App.session, {instantiate: false});
    ```

    @method register
    @param  fullName {String} type:name (e.g., 'model:user')
    @param  factory {Function} (e.g., App.Person)
    @param  options {String} (optional)
  **/
  register: function() {
    var container = this.__container__;
    container.register.apply(container, arguments);
  },
  /**
    defines an injection or typeInjection

    Example:

    ```javascript
    App.inject(<full_name or type>, <property name>, <full_name>)
    App.inject('model:user', 'email', 'model:email')
    App.inject('model', 'source', 'source:main')
    ```

    @method inject
    @param  factoryNameOrType {String}
    @param  property {String}
    @param  injectionName {String}
  **/
  inject: function() {
    var container = this.__container__;
    container.injection.apply(container, arguments);
  },

  /**
    Calling initialize manually is not supported.

    Please see Ember.Application#advanceReadiness and
    Ember.Application#deferReadiness.

    @private
    @deprecated
    @method initialize
   **/
  initialize: function() {
    Ember.deprecate('Calling initialize manually is not supported. Please see Ember.Application#advanceReadiness and Ember.Application#deferReadiness');
  },
  /**
    Initialize the application. This happens automatically.

    Run any initializers and run the application load hook. These hooks may
    choose to defer readiness. For example, an authentication hook might want
    to defer readiness until the auth token has been retrieved.

    @private
    @method _initialize
  */
  _initialize: function() {
    if (this.isDestroyed) { return; }

    // At this point, the App.Router must already be assigned
    if (this.Router) {
      var container = this.__container__;
      container.unregister('router:main');
      container.register('router:main', this.Router);
    }

    this.runInitializers();
    Ember.runLoadHooks('application', this);

    // At this point, any initializers or load hooks that would have wanted
    // to defer readiness have fired. In general, advancing readiness here
    // will proceed to didBecomeReady.
    this.advanceReadiness();

    return this;
  },

  /**
    Reset the application. This is typically used only in tests. It cleans up
    the application in the following order:

    1. Deactivate existing routes
    2. Destroy all objects in the container
    3. Create a new application container
    4. Re-route to the existing url

    Typical Example:

    ```javascript

    var App;

    Ember.run(function() {
      App = Ember.Application.create();
    });

    module("acceptance test", {
      setup: function() {
        App.reset();
      }
    });

    test("first test", function() {
      // App is freshly reset
    });

    test("first test", function() {
      // App is again freshly reset
    });
    ```

    Advanced Example:

    Occasionally you may want to prevent the app from initializing during
    setup. This could enable extra configuration, or enable asserting prior
    to the app becoming ready.

    ```javascript

    var App;

    Ember.run(function() {
      App = Ember.Application.create();
    });

    module("acceptance test", {
      setup: function() {
        Ember.run(function() {
          App.reset();
          App.deferReadiness();
        });
      }
    });

    test("first test", function() {
      ok(true, 'something before app is initialized');

      Ember.run(function() {
        App.advanceReadiness();
      });
      ok(true, 'something after app is initialized');
    });
    ```

    @method reset
  **/
  reset: function() {
    this._readinessDeferrals = 1;

    function handleReset() {
      var router = this.__container__.lookup('router:main');
      router.reset();

      Ember.run(this.__container__, 'destroy');

      this.buildContainer();

      Ember.run.schedule('actions', this, function() {
        this._initialize();
      });
    }

    Ember.run.join(this, handleReset);
  },

  /**
    @private
    @method runInitializers
  */
  runInitializers: function() {
    var initializers = get(this.constructor, 'initializers'),
        container = this.__container__,
        graph = new Ember.DAG(),
        namespace = this,
        name, initializer;

    for (name in initializers) {
      initializer = initializers[name];
      graph.addEdges(initializer.name, initializer.initialize, initializer.before, initializer.after);
    }

    graph.topsort(function (vertex) {
      var initializer = vertex.value;
      Ember.assert("No application initializer named '"+vertex.name+"'", initializer);
      initializer(container, namespace);
    });
  },

  /**
    @private
    @method didBecomeReady
  */
  didBecomeReady: function() {
    this.setupEventDispatcher();
    this.ready(); // user hook
    this.startRouting();

    if (!Ember.testing) {
      // Eagerly name all classes that are already loaded
      Ember.Namespace.processAll();
      Ember.BOOTED = true;
    }

    this.resolve(this);
  },

  /**
    Setup up the event dispatcher to receive events on the
    application's `rootElement` with any registered
    `customEvents`.

    @private
    @method setupEventDispatcher
  */
  setupEventDispatcher: function() {
    var customEvents = get(this, 'customEvents'),
        rootElement = get(this, 'rootElement'),
        dispatcher = this.__container__.lookup('event_dispatcher:main');

    set(this, 'eventDispatcher', dispatcher);
    dispatcher.setup(customEvents, rootElement);
  },

  /**
    trigger a new call to `route` whenever the URL changes.
    If the application has a router, use it to route to the current URL, and

    @private
    @method startRouting
    @property router {Ember.Router}
  */
  startRouting: function() {
    var router = this.__container__.lookup('router:main');
    if (!router) { return; }

    router.startRouting();
  },

  handleURL: function(url) {
    var router = this.__container__.lookup('router:main');

    router.handleURL(url);
  },

  /**
    Called when the Application has become ready.
    The call will be delayed until the DOM has become ready.

    @event ready
  */
  ready: Ember.K,

  /**
    @deprecated Use 'Resolver' instead
    Set this to provide an alternate class to `Ember.DefaultResolver`


    @property resolver
  */
  resolver: null,

  /**
    Set this to provide an alternate class to `Ember.DefaultResolver`

    @property resolver
  */
  Resolver: null,

  willDestroy: function() {
    Ember.BOOTED = false;

    this.__container__.destroy();
  },

  initializer: function(options) {
    this.constructor.initializer(options);
  }
});

Ember.Application.reopenClass({
  initializers: {},
  initializer: function(initializer) {
    // If this is the first initializer being added to a subclass, we are going to reopen the class
    // to make sure we have a new `initializers` object, which extends from the parent class' using
    // prototypal inheritance. Without this, attempting to add initializers to the subclass would
    // pollute the parent class as well as other subclasses.
    if (this.superclass.initializers !== undefined && this.superclass.initializers === this.initializers) {
      this.reopenClass({
        initializers: Ember.create(this.initializers)
      });
    }

    Ember.assert("The initializer '" + initializer.name + "' has already been registered", !this.initializers[initializer.name]);
    Ember.assert("An initializer cannot be registered with both a before and an after", !(initializer.before && initializer.after));
    Ember.assert("An initializer cannot be registered without an initialize function", Ember.canInvoke(initializer, 'initialize'));

    this.initializers[initializer.name] = initializer;
  },

  /**
    This creates a container with the default Ember naming conventions.

    It also configures the container:

    * registered views are created every time they are looked up (they are
      not singletons)
    * registered templates are not factories; the registered value is
      returned directly.
    * the router receives the application as its `namespace` property
    * all controllers receive the router as their `target` and `controllers`
      properties
    * all controllers receive the application as their `namespace` property
    * the application view receives the application controller as its
      `controller` property
    * the application view receives the application template as its
      `defaultTemplate` property

    @private
    @method buildContainer
    @static
    @param {Ember.Application} namespace the application to build the
      container for.
    @return {Ember.Container} the built container
  */
  buildContainer: function(namespace) {
    var container = new Ember.Container();

    Ember.Container.defaultContainer = new DeprecatedContainer(container);

    container.set = Ember.set;
    container.resolver  = resolverFor(namespace);
    container.normalize = container.resolver.normalize;
    container.describe  = container.resolver.describe;
    container.makeToString = container.resolver.makeToString;

    container.optionsForType('component', { singleton: false });
    container.optionsForType('view', { singleton: false });
    container.optionsForType('template', { instantiate: false });
<<<<<<< HEAD

=======
>>>>>>> 2906688d
    container.optionsForType('helper', { instantiate: false });

    container.register('application:main', namespace, { instantiate: false });

    container.register('controller:basic', Ember.Controller, { instantiate: false });
    container.register('controller:object', Ember.ObjectController, { instantiate: false });
    container.register('controller:array', Ember.ArrayController, { instantiate: false });
    container.register('route:basic', Ember.Route, { instantiate: false });
    container.register('event_dispatcher:main', Ember.EventDispatcher);

    container.register('router:main',  Ember.Router);
    container.injection('router:main', 'namespace', 'application:main');

    container.injection('controller', 'target', 'router:main');
    container.injection('controller', 'namespace', 'application:main');

    container.injection('route', 'router', 'router:main');

    return container;
  }
});

/**
  This function defines the default lookup rules for container lookups:

  * templates are looked up on `Ember.TEMPLATES`
  * other names are looked up on the application after classifying the name.
    For example, `controller:post` looks up `App.PostController` by default.
  * if the default lookup fails, look for registered classes on the container

  This allows the application to register default injections in the container
  that could be overridden by the normal naming convention.

  @private
  @method resolverFor
  @param {Ember.Namespace} namespace the namespace to look for classes
  @return {*} the resolved value for a given lookup
*/
function resolverFor(namespace) {
  if (namespace.get('resolver')) {
    Ember.deprecate('Application.resolver is deprecated in favor of Application.Resolver', false);
  }

  var ResolverClass = namespace.get('resolver') || namespace.get('Resolver') || Ember.DefaultResolver;
  var resolver = ResolverClass.create({
    namespace: namespace
  });

  function resolve(fullName) {
    return resolver.resolve(fullName);
  }

  resolve.describe = function(fullName) {
    return resolver.lookupDescription(fullName);
  };

  resolve.makeToString = function(factory, fullName) {
    return resolver.makeToString(factory, fullName);
  };

  resolve.normalize = function(fullName) {
    if (resolver.normalize) {
      return resolver.normalize(fullName);
    } else {
      Ember.deprecate('The Resolver should now provide a \'normalize\' function', false);
      return fullName;
    }
  };

  return resolve;
}

Ember.runLoadHooks('Ember.Application', Ember.Application);<|MERGE_RESOLUTION|>--- conflicted
+++ resolved
@@ -728,10 +728,6 @@
     container.optionsForType('component', { singleton: false });
     container.optionsForType('view', { singleton: false });
     container.optionsForType('template', { instantiate: false });
-<<<<<<< HEAD
-
-=======
->>>>>>> 2906688d
     container.optionsForType('helper', { instantiate: false });
 
     container.register('application:main', namespace, { instantiate: false });

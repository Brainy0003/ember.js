/*globals EmberDev */

import Ember from "ember-metal/core";
import { get } from "ember-metal/property_get";
import { set } from "ember-metal/property_set";
import { forEach } from "ember-metal/array";
import run from "ember-metal/run_loop";
import Application from "ember-application/system/application";
import DefaultResolver from "ember-application/system/resolver";
import Router from "ember-routing/system/router";
import View from "ember-views/views/view";
import Controller from "ember-runtime/controllers/controller";
import NoneLocation from "ember-routing/location/none_location";
import EmberHandlebars from "ember-handlebars";
import EmberObject from "ember-runtime/system/object";
import { outletHelper } from "ember-routing-handlebars/helpers/outlet";
import jQuery from "ember-views/system/jquery";

var trim = jQuery.trim;

var view, app, application, originalLookup, originalDebug;

QUnit.module("Ember.Application", {
  setup: function() {
    originalLookup = Ember.lookup;
    originalDebug = Ember.debug;

    jQuery("#qunit-fixture").html("<div id='one'><div id='one-child'>HI</div></div><div id='two'>HI</div>");
    run(function() {
      application = Application.create({ rootElement: '#one', router: null });
    });
  },

  teardown: function() {
    jQuery("#qunit-fixture").empty();
    Ember.debug = originalDebug;

    Ember.lookup = originalLookup;

    if (application) {
      run(application, 'destroy');
    }

    if (app) {
      run(app, 'destroy');
    }
  }
});

test("you can make a new application in a non-overlapping element", function() {
  run(function() {
    app = Application.create({ rootElement: '#two', router: null });
  });

  run(app, 'destroy');
  ok(true, "should not raise");
});

test("you cannot make a new application that is a parent of an existing application", function() {
  expectAssertion(function() {
    run(function() {
      Application.create({ rootElement: '#qunit-fixture' });
    });
  });
});

test("you cannot make a new application that is a descendent of an existing application", function() {
  expectAssertion(function() {
    run(function() {
      Application.create({ rootElement: '#one-child' });
    });
  });
});

test("you cannot make a new application that is a duplicate of an existing application", function() {
  expectAssertion(function() {
    run(function() {
      Application.create({ rootElement: '#one' });
    });
  });
});

test("you cannot make two default applications without a rootElement error", function() {
  expectAssertion(function() {
    run(function() {
      Application.create({ router: false });
    });
  });
});

test("acts like a namespace", function() {
  var lookup = Ember.lookup = {};
  var app;

  run(function() {
    app = lookup.TestApp = Application.create({ rootElement: '#two', router: false });
  });

  Ember.BOOTED = false;
  app.Foo = EmberObject.extend();
  equal(app.Foo.toString(), "TestApp.Foo", "Classes pick up their parent namespace");
});

QUnit.module("Ember.Application initialization", {
  teardown: function() {
    if (app) {
      run(app, 'destroy');
    }
    Ember.TEMPLATES = {};
  }
});

test('initialized application go to initial route', function() {
  run(function() {
    app = Application.create({
      rootElement: '#qunit-fixture'
    });

    app.Router.reopen({
      location: 'none'
    });

    app.register('template:application',
      EmberHandlebars.compile("{{outlet}}")
    );

    Ember.TEMPLATES.index = EmberHandlebars.compile(
      "<h1>Hi from index</h1>"
    );
  });

  equal(jQuery('#qunit-fixture h1').text(), "Hi from index");
});

test("initialize application via initialize call", function() {
  run(function() {
    app = Application.create({
      rootElement: '#qunit-fixture'
    });

    app.Router.reopen({
      location: 'none'
    });

    app.ApplicationView = View.extend({
      template: function() { return "<h1>Hello!</h1>"; }
    });
  });

  // This is not a public way to access the container; we just
  // need to make some assertions about the created router
  var router = app.__container__.lookup('router:main');
  equal(router instanceof Router, true, "Router was set from initialize call");
  equal(router.location instanceof NoneLocation, true, "Location was set from location implementation name");
});

test("initialize application with stateManager via initialize call from Router class", function() {
  run(function() {
    app = Application.create({
      rootElement: '#qunit-fixture'
    });

    app.Router.reopen({
      location: 'none'
    });

    app.register('template:application', function() {
      return "<h1>Hello!</h1>";
    });
  });

  var router = app.__container__.lookup('router:main');
  equal(router instanceof Router, true, "Router was set from initialize call");
  equal(jQuery("#qunit-fixture h1").text(), "Hello!");
});

test("ApplicationView is inserted into the page", function() {
  run(function() {
    app = Application.create({
      rootElement: '#qunit-fixture'
    });

    app.ApplicationView = View.extend({
      render: function(buffer) {
        buffer.push("<h1>Hello!</h1>");
      }
    });

    app.ApplicationController = Controller.extend();

    app.Router.reopen({
      location: 'none'
    });
  });

  equal(jQuery("#qunit-fixture h1").text(), "Hello!");
});

test("Minimal Application initialized with just an application template", function() {
  jQuery('#qunit-fixture').html('<script type="text/x-handlebars">Hello World</script>');
  run(function () {
    app = Application.create({
      rootElement: '#qunit-fixture'
    });
  });

  equal(trim(jQuery('#qunit-fixture').text()), 'Hello World');
});

test('enable log of libraries with an ENV var', function() {
  if (EmberDev && EmberDev.runningProdBuild){
    ok(true, 'Logging does not occur in production builds');
    return;
  }

  var debug = Ember.debug;
  var messages = [];

  Ember.LOG_VERSION = true;

  Ember.debug = function(message) {
    messages.push(message);
  };

  Ember.libraries.register("my-lib", "2.0.0a");

  run(function() {
    app = Application.create({
      rootElement: '#qunit-fixture'
    });
  });

  equal(messages[1], "Ember      : " + Ember.VERSION);
  equal(messages[2], "Handlebars : " + EmberHandlebars.VERSION);
  equal(messages[3], "jQuery     : " + jQuery().jquery);
  equal(messages[4], "my-lib     : " + "2.0.0a");

  Ember.libraries.deRegister("my-lib");
  Ember.LOG_VERSION = false;
  Ember.debug = debug;
});

test('disable log version of libraries with an ENV var', function() {
  var logged = false;

  Ember.LOG_VERSION = false;

  Ember.debug = function(message) {
    logged = true;
  };

  jQuery("#qunit-fixture").empty();

  run(function() {
    app = Application.create({
      rootElement: '#qunit-fixture'
    });

    app.Router.reopen({
      location: 'none'
    });
  });

  ok(!logged, 'library version logging skipped');
});

test("can resolve custom router", function(){
  var CustomRouter = Router.extend();

  var CustomResolver = DefaultResolver.extend({
    resolveOther: function(parsedName){
      if (parsedName.type === "router") {
        return CustomRouter;
      } else {
        return this._super(parsedName);
      }
    }
  });

  app = run(function(){
    return Application.create({
      Resolver: CustomResolver
    });
  });

  ok(app.__container__.lookup('router:main') instanceof CustomRouter, 'application resolved the correct router');
});

test("throws helpful error if `app.then` is used", function() {
  run(function() {
    app = Application.create({
      rootElement: '#qunit-fixture'
    });
  });

  expectDeprecation(function() {
    run(app, 'then', Ember.K);
  }, /Do not use `.then` on an instance of Ember.Application.  Please use the `.ready` hook instead./);
<<<<<<< HEAD
=======
});

test("registers controls onto to container", function() {
  run(function() {
    app = Application.create({
      rootElement: '#qunit-fixture'
    });
  });

  ok(app.__container__.lookup('view:select'), "Select control is registered into views");
>>>>>>> 6943ac5d
});<|MERGE_RESOLUTION|>--- conflicted
+++ resolved
@@ -296,8 +296,6 @@
   expectDeprecation(function() {
     run(app, 'then', Ember.K);
   }, /Do not use `.then` on an instance of Ember.Application.  Please use the `.ready` hook instead./);
-<<<<<<< HEAD
-=======
 });
 
 test("registers controls onto to container", function() {
@@ -308,5 +306,4 @@
   });
 
   ok(app.__container__.lookup('view:select'), "Select control is registered into views");
->>>>>>> 6943ac5d
 });
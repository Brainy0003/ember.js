--- conflicted
+++ resolved
@@ -1,12 +1,9 @@
-<<<<<<< HEAD
 import Ember from 'ember-metal/core';
 import EmberObject from 'ember-runtime/system/object';
-=======
->>>>>>> 256a2336
 import isEnabled from 'ember-metal/features';
 import inject from 'ember-runtime/inject';
 import run from 'ember-metal/run_loop';
-import { onerrorDefault } from 'ember-runtime/ext/rsvp';
+import RSVP, { onerrorDefault } from 'ember-runtime/ext/rsvp';
 import Application from 'ember-application/system/application';
 import ApplicationInstance from 'ember-application/system/application-instance';
 import Route from 'ember-routing/system/route';
@@ -57,13 +54,13 @@
 }
 
 function expectAsyncError() {
-  Ember.RSVP.off('error');
+  RSVP.off('error');
 }
 
 if (isEnabled('ember-application-visit')) {
   QUnit.module('Ember.Application - visit()', {
     teardown() {
-      Ember.RSVP.on('error', onerrorDefault);
+      RSVP.on('error', onerrorDefault);
 
       if (instance) {
         run(instance, 'destroy');
@@ -85,7 +82,7 @@
   // does not fire.
   QUnit.test('Applications with autoboot set to false do not autoboot', function(assert) {
     function delay(time) {
-      return new Ember.RSVP.Promise(resolve => Ember.run.later(resolve, time));
+      return new RSVP.Promise(resolve => Ember.run.later(resolve, time));
     }
 
     let appBooted = 0;
@@ -171,20 +168,15 @@
       });
     });
 
-<<<<<<< HEAD
     return run(App, 'boot').then(() => {
       assert.ok(appBooted === 1, 'the app should be booted');
       assert.ok(instanceBooted === 0, 'no instances should be booted');
-=======
-    assert.equal(jQuery('#qunit-fixture').children().length, 0, 'there are no elements in the fixture element');
->>>>>>> 256a2336
 
       return run(App, 'visit', '/');
     }).then(() => {
       assert.ok(appBooted === 1, 'the app should not be booted again');
       assert.ok(instanceBooted === 1, 'an instance should be booted');
 
-<<<<<<< HEAD
       return run(App, 'visit', '/');
     }).then(() => {
       assert.ok(appBooted === 1, 'the app should not be booted again');
@@ -205,10 +197,6 @@
     });
 
     expectAsyncError();
-=======
-      run(instance.view, 'appendTo', '#qunit-fixture');
-      assert.equal(jQuery('#qunit-fixture > .ember-view h1').text(), 'Hello world', 'the application was rendered once the promise resolves');
->>>>>>> 256a2336
 
     return run(App, 'visit', '/').then(() => {
       assert.ok(false, 'It should not resolve the promise');
@@ -319,20 +307,15 @@
       });
     });
 
-<<<<<<< HEAD
     return run(App, 'visit', '/').then(instance => {
       assert.ok(instance instanceof ApplicationInstance, 'promise is resolved with an ApplicationInstance');
       assert.equal(instance.getURL(), '/');
-=======
-    assert.equal(jQuery('#qunit-fixture').children().length, 0, 'there are no elements in the fixture element');
->>>>>>> 256a2336
 
       return instance.visit('/a');
     }).then(instance => {
       assert.ok(instance instanceof ApplicationInstance, 'promise is resolved with an ApplicationInstance');
       assert.equal(instance.getURL(), '/a');
 
-<<<<<<< HEAD
       return instance.visit('/b');
     }).then(instance => {
       assert.ok(instance instanceof ApplicationInstance, 'promise is resolved with an ApplicationInstance');
@@ -352,11 +335,11 @@
       App.register('template:application', compile('<h1>Hello world</h1>'));
     });
 
-    assert.strictEqual(Ember.$('#qunit-fixture').children().length, 0, 'there are no elements in the fixture element');
+    assert.strictEqual(jQuery('#qunit-fixture').children().length, 0, 'there are no elements in the fixture element');
 
     return run(App, 'visit', '/').then(instance => {
       assert.ok(instance instanceof ApplicationInstance, 'promise is resolved with an ApplicationInstance');
-      assert.equal(Ember.$('#qunit-fixture > .ember-view h1').text(), 'Hello world', 'the application was rendered once the promise resolves');
+      assert.equal(jQuery('#qunit-fixture > .ember-view h1').text(), 'Hello world', 'the application was rendered once the promise resolves');
     });
   });
 
@@ -375,15 +358,11 @@
       }));
     });
 
-    assert.strictEqual(Ember.$('#qunit-fixture').children().length, 0, 'there are no elements in the fixture element');
+    assert.strictEqual(jQuery('#qunit-fixture').children().length, 0, 'there are no elements in the fixture element');
 
     return run(App, 'visit', '/').then(instance => {
       assert.ok(instance instanceof ApplicationInstance, 'promise is resolved with an ApplicationInstance');
-      assert.equal(Ember.$('#qunit-fixture > #my-cool-app h1').text(), 'Hello world', 'the application was rendered once the promise resolves');
-=======
-      run(instance.view, 'appendTo', '#qunit-fixture');
       assert.equal(jQuery('#qunit-fixture > #my-cool-app h1').text(), 'Hello world', 'the application was rendered once the promise resolves');
->>>>>>> 256a2336
       assert.strictEqual(View.views['my-cool-app'], undefined, 'view was not registered globally');
 
       function lookup(fullName) {
@@ -446,7 +425,7 @@
         }));
       });
 
-      assert.strictEqual(Ember.$('#qunit-fixture').children().length, 0, 'there are no elements in the fixture element');
+      assert.strictEqual(jQuery('#qunit-fixture').children().length, 0, 'there are no elements in the fixture element');
 
       function makeForiegnDocument() {
         // TODO: use simple-dom
@@ -462,7 +441,7 @@
           assert.equal(instance.getURL(), '/a');
 
           let serialized = dom.body.innerHTML;
-          let $parsed = Ember.$(serialized);
+          let $parsed = jQuery(serialized);
 
           assert.equal($parsed.find('h1').text(), 'Hello world');
           assert.equal($parsed.find('h2').text(), 'Welcome to Page A');
@@ -470,7 +449,7 @@
           assert.ok(initCalled, 'Component#init should be called');
           assert.ok(!didInsertElementCalled, 'Component#didInsertElement should not be called');
 
-          assert.strictEqual(Ember.$('#qunit-fixture').children().length, 0, 'there are no elements in the fixture element');
+          assert.strictEqual(jQuery('#qunit-fixture').children().length, 0, 'there are no elements in the fixture element');
           QUnit.stop();
         });
       });
@@ -484,7 +463,7 @@
           assert.equal(instance.getURL(), '/b');
 
           let serialized = dom.body.innerHTML;
-          let $parsed = Ember.$(serialized);
+          let $parsed = jQuery(serialized);
 
           assert.equal($parsed.find('h1').text(), 'Hello world');
           assert.equal($parsed.find('h2').text(), 'Page B');
@@ -492,12 +471,12 @@
           assert.ok(initCalled, 'Component#init should be called');
           assert.ok(!didInsertElementCalled, 'Component#didInsertElement should not be called');
 
-          assert.strictEqual(Ember.$('#qunit-fixture').children().length, 0, 'there are no elements in the fixture element');
+          assert.strictEqual(jQuery('#qunit-fixture').children().length, 0, 'there are no elements in the fixture element');
           QUnit.stop();
         });
       });
 
-      return Ember.RSVP.all([a, b]);
+      return RSVP.all([a, b]);
     });
   }
 
@@ -592,12 +571,12 @@
       }));
     });
 
-    let $foo = Ember.$('<div />').appendTo('#qunit-fixture');
-    let $bar = Ember.$('<div />').appendTo('#qunit-fixture');
+    let $foo = jQuery('<div />').appendTo('#qunit-fixture');
+    let $bar = jQuery('<div />').appendTo('#qunit-fixture');
 
     let data = encodeURIComponent(JSON.stringify({ name: 'Godfrey' }));
 
-    return Ember.RSVP.all([
+    return RSVP.all([
       run(App, 'visit', `/x-foo?data=${data}`, { rootElement: $foo[0] }),
       run(App, 'visit', '/x-bar', { rootElement: $bar[0] })
     ]).then(() => {
@@ -653,7 +632,7 @@
 
         fetch(url) {
           this.get('requests').push(url);
-          return Ember.RSVP.resolve();
+          return RSVP.resolve();
         }
       });
 
@@ -698,7 +677,7 @@
       }));
     });
 
-    assert.strictEqual(Ember.$('#qunit-fixture').children().length, 0, 'there are no elements in the fixture element');
+    assert.strictEqual(jQuery('#qunit-fixture').children().length, 0, 'there are no elements in the fixture element');
 
     function lookup(instance, fullName) {
       if (isEnabled('ember-registry-container-reform')) {
@@ -711,7 +690,7 @@
     let a = run(App, 'visit', '/a', { isBrowser: false, shouldRender: false }).then(instance => {
       assert.ok(instance instanceof ApplicationInstance, 'promise is resolved with an ApplicationInstance');
 
-      assert.strictEqual(Ember.$('#qunit-fixture').children().length, 0, 'there are no elements in the fixture element');
+      assert.strictEqual(jQuery('#qunit-fixture').children().length, 0, 'there are no elements in the fixture element');
       assert.strictEqual(xFooInstances, 0, 'did not create any x-foo components');
 
       let viewRegistry = lookup(instance, '-view-registry:main');
@@ -724,7 +703,7 @@
     let b = run(App, 'visit', '/b', { isBrowser: false, shouldRender: false }).then(instance => {
       assert.ok(instance instanceof ApplicationInstance, 'promise is resolved with an ApplicationInstance');
 
-      assert.strictEqual(Ember.$('#qunit-fixture').children().length, 0, 'there are no elements in the fixture element');
+      assert.strictEqual(jQuery('#qunit-fixture').children().length, 0, 'there are no elements in the fixture element');
       assert.strictEqual(xFooInstances, 0, 'did not create any x-foo components');
 
       let viewRegistry = lookup(instance, '-view-registry:main');
@@ -737,7 +716,7 @@
     let c = run(App, 'visit', '/c', { isBrowser: false, shouldRender: false }).then(instance => {
       assert.ok(instance instanceof ApplicationInstance, 'promise is resolved with an ApplicationInstance');
 
-      assert.strictEqual(Ember.$('#qunit-fixture').children().length, 0, 'there are no elements in the fixture element');
+      assert.strictEqual(jQuery('#qunit-fixture').children().length, 0, 'there are no elements in the fixture element');
       assert.strictEqual(xFooInstances, 0, 'did not create any x-foo components');
 
       let viewRegistry = lookup(instance, '-view-registry:main');
@@ -750,7 +729,7 @@
     let d = run(App, 'visit', '/d', { isBrowser: false, shouldRender: false }).then(instance => {
       assert.ok(instance instanceof ApplicationInstance, 'promise is resolved with an ApplicationInstance');
 
-      assert.strictEqual(Ember.$('#qunit-fixture').children().length, 0, 'there are no elements in the fixture element');
+      assert.strictEqual(jQuery('#qunit-fixture').children().length, 0, 'there are no elements in the fixture element');
       assert.strictEqual(xFooInstances, 0, 'did not create any x-foo components');
 
       let viewRegistry = lookup(instance, '-view-registry:main');
@@ -763,7 +742,7 @@
     let e = run(App, 'visit', '/e', { isBrowser: false, shouldRender: false }).then(instance => {
       assert.ok(instance instanceof ApplicationInstance, 'promise is resolved with an ApplicationInstance');
 
-      assert.strictEqual(Ember.$('#qunit-fixture').children().length, 0, 'there are no elements in the fixture element');
+      assert.strictEqual(jQuery('#qunit-fixture').children().length, 0, 'there are no elements in the fixture element');
       assert.strictEqual(xFooInstances, 0, 'did not create any x-foo components');
 
       let viewRegistry = lookup(instance, '-view-registry:main');
@@ -773,7 +752,7 @@
       assert.deepEqual(networkService.get('requests'), ['/e']);
     });
 
-    return Ember.RSVP.all([a, b, c, d, e]);
+    return RSVP.all([a, b, c, d, e]);
   });
 
   QUnit.skip('Test setup', function(assert) {

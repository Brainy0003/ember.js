/**
@module ember
@submodule ember-runtime
*/

import Ember from 'ember-metal/core'; // Ember.assert
import { get } from 'ember-metal/property_get';
import {
  isArray,
  guidFor
} from 'ember-metal/utils';
import EmberError from 'ember-metal/error';
import {
  forEach
} from 'ember-metal/enumerable_utils';
import run from 'ember-metal/run_loop';
import { addObserver } from 'ember-metal/observer';
import { arrayComputed } from 'ember-runtime/computed/array_computed';
import { reduceComputed } from 'ember-runtime/computed/reduce_computed';
import SubArray from 'ember-runtime/system/subarray';
import keys from 'ember-metal/keys';
import compare from 'ember-runtime/compare';

var a_slice = [].slice;

/**
 A computed property that returns the sum of the value
 in the dependent array.

 @method computed.sum
 @for Ember
 @param {String} dependentKey
 @return {Ember.ComputedProperty} computes the sum of all values in the dependentKey's array
 @since 1.4.0
*/

export function sum(dependentKey){
  return reduceComputed(dependentKey, {
    initialValue: 0,

    addedItem: function(accumulatedValue, item, changeMeta, instanceMeta){
      return accumulatedValue + item;
    },

    removedItem: function(accumulatedValue, item, changeMeta, instanceMeta){
      return accumulatedValue - item;
    }
  });
}

/**
  A computed property that calculates the maximum value in the
  dependent array. This will return `-Infinity` when the dependent
  array is empty.

  ```javascript
  var Person = Ember.Object.extend({
    childAges: Ember.computed.mapBy('children', 'age'),
    maxChildAge: Ember.computed.max('childAges')
  });

  var lordByron = Person.create({ children: [] });

  lordByron.get('maxChildAge'); // -Infinity
  lordByron.get('children').pushObject({
    name: 'Augusta Ada Byron', age: 7
  });
  lordByron.get('maxChildAge'); // 7
  lordByron.get('children').pushObjects([{
    name: 'Allegra Byron',
    age: 5
  }, {
    name: 'Elizabeth Medora Leigh',
    age: 8
  }]);
  lordByron.get('maxChildAge'); // 8
  ```

  @method computed.max
  @for Ember
  @param {String} dependentKey
  @return {Ember.ComputedProperty} computes the largest value in the dependentKey's array
*/
export function max(dependentKey) {
  return reduceComputed(dependentKey, {
    initialValue: -Infinity,

    addedItem: function (accumulatedValue, item, changeMeta, instanceMeta) {
      return Math.max(accumulatedValue, item);
    },

    removedItem: function (accumulatedValue, item, changeMeta, instanceMeta) {
      if (item < accumulatedValue) {
        return accumulatedValue;
      }
    }
  });
}

/**
  A computed property that calculates the minimum value in the
  dependent array. This will return `Infinity` when the dependent
  array is empty.

  ```javascript
  var Person = Ember.Object.extend({
    childAges: Ember.computed.mapBy('children', 'age'),
    minChildAge: Ember.computed.min('childAges')
  });

  var lordByron = Person.create({ children: [] });

  lordByron.get('minChildAge'); // Infinity
  lordByron.get('children').pushObject({
    name: 'Augusta Ada Byron', age: 7
  });
  lordByron.get('minChildAge'); // 7
  lordByron.get('children').pushObjects([{
    name: 'Allegra Byron',
    age: 5
  }, {
    name: 'Elizabeth Medora Leigh',
    age: 8
  }]);
  lordByron.get('minChildAge'); // 5
  ```

  @method computed.min
  @for Ember
  @param {String} dependentKey
  @return {Ember.ComputedProperty} computes the smallest value in the dependentKey's array
*/
export function min(dependentKey) {
  return reduceComputed(dependentKey, {
    initialValue: Infinity,

    addedItem: function (accumulatedValue, item, changeMeta, instanceMeta) {
      return Math.min(accumulatedValue, item);
    },

    removedItem: function (accumulatedValue, item, changeMeta, instanceMeta) {
      if (item > accumulatedValue) {
        return accumulatedValue;
      }
    }
  });
}

/**
  Returns an array mapped via the callback

  The callback method you provide should have the following signature.
  `item` is the current item in the iteration.
  `index` is the integer index of the current item in the iteration.

  ```javascript
  function(item, index);
  ```

  Example

  ```javascript
  var Hamster = Ember.Object.extend({
    excitingChores: Ember.computed.map('chores', function(chore, index) {
      return chore.toUpperCase() + '!';
    })
  });

  var hamster = Hamster.create({
    chores: ['clean', 'write more unit tests']
  });

  hamster.get('excitingChores'); // ['CLEAN!', 'WRITE MORE UNIT TESTS!']
  ```

  @method computed.map
  @for Ember
  @param {String} dependentKey
  @param {Function} callback
  @return {Ember.ComputedProperty} an array mapped via the callback
*/
export function map(dependentKey, callback) {
  var options = {
    addedItem: function(array, item, changeMeta, instanceMeta) {
      var mapped = callback.call(this, item, changeMeta.index);
      array.insertAt(changeMeta.index, mapped);
      return array;
    },
    removedItem: function(array, item, changeMeta, instanceMeta) {
      array.removeAt(changeMeta.index, 1);
      return array;
    }
  };

  return arrayComputed(dependentKey, options);
}

/**
  Returns an array mapped to the specified key.

  ```javascript
  var Person = Ember.Object.extend({
    childAges: Ember.computed.mapBy('children', 'age')
  });

  var lordByron = Person.create({ children: [] });

  lordByron.get('childAges'); // []
  lordByron.get('children').pushObject({ name: 'Augusta Ada Byron', age: 7 });
  lordByron.get('childAges'); // [7]
  lordByron.get('children').pushObjects([{
    name: 'Allegra Byron',
    age: 5
  }, {
    name: 'Elizabeth Medora Leigh',
    age: 8
  }]);
  lordByron.get('childAges'); // [7, 5, 8]
  ```

  @method computed.mapBy
  @for Ember
  @param {String} dependentKey
  @param {String} propertyKey
  @return {Ember.ComputedProperty} an array mapped to the specified key
*/
export function mapBy (dependentKey, propertyKey) {
  var callback = function(item) { return get(item, propertyKey); };
  return map(dependentKey + '.@each.' + propertyKey, callback);
}

/**
  @method computed.mapProperty
  @for Ember
  @deprecated Use `Ember.computed.mapBy` instead
  @param dependentKey
  @param propertyKey
*/
export var mapProperty = mapBy;

/**
  Filters the array by the callback.

  The callback method you provide should have the following signature.
  `item` is the current item in the iteration.
  `index` is the integer index of the current item in the iteration.

  ```javascript
  function(item, index);
  ```

  ```javascript
  var Hamster = Ember.Object.extend({
    remainingChores: Ember.computed.filter('chores', function(chore, index) {
      return !chore.done;
    })
  });

  var hamster = Hamster.create({
    chores: [
      { name: 'cook', done: true },
      { name: 'clean', done: true },
      { name: 'write more unit tests', done: false }
    ]
  });

  hamster.get('remainingChores'); // [{name: 'write more unit tests', done: false}]
  ```

  @method computed.filter
  @for Ember
  @param {String} dependentKey
  @param {Function} callback
  @return {Ember.ComputedProperty} the filtered array
*/
export function filter(dependentKey, callback) {
  var options = {
    initialize: function (array, changeMeta, instanceMeta) {
      instanceMeta.filteredArrayIndexes = new SubArray();
    },

    addedItem: function (array, item, changeMeta, instanceMeta) {
      var match = !!callback.call(this, item, changeMeta.index);
      var filterIndex = instanceMeta.filteredArrayIndexes.addItem(changeMeta.index, match);

      if (match) {
        array.insertAt(filterIndex, item);
      }

      return array;
    },

    removedItem: function(array, item, changeMeta, instanceMeta) {
      var filterIndex = instanceMeta.filteredArrayIndexes.removeItem(changeMeta.index);

      if (filterIndex > -1) {
        array.removeAt(filterIndex);
      }

      return array;
    }
  };

  return arrayComputed(dependentKey, options);
}

/**
  Filters the array by the property and value

  ```javascript
  var Hamster = Ember.Object.extend({
    remainingChores: Ember.computed.filterBy('chores', 'done', false)
  });

  var hamster = Hamster.create({
    chores: [
      { name: 'cook', done: true },
      { name: 'clean', done: true },
      { name: 'write more unit tests', done: false }
    ]
  });

  hamster.get('remainingChores'); // [{ name: 'write more unit tests', done: false }]
  ```

  @method computed.filterBy
  @for Ember
  @param {String} dependentKey
  @param {String} propertyKey
  @param {*} value
  @return {Ember.ComputedProperty} the filtered array
*/
export function filterBy (dependentKey, propertyKey, value) {
  var callback;

  if (arguments.length === 2) {
    callback = function(item) {
      return get(item, propertyKey);
    };
  } else {
    callback = function(item) {
      return get(item, propertyKey) === value;
    };
  }

  return filter(dependentKey + '.@each.' + propertyKey, callback);
}

/**
  @method computed.filterProperty
  @for Ember
  @param dependentKey
  @param propertyKey
  @param value
  @deprecated Use `Ember.computed.filterBy` instead
*/
export var filterProperty = filterBy;

/**
  A computed property which returns a new array with all the unique
  elements from one or more dependent arrays.

  Example

  ```javascript
  var Hamster = Ember.Object.extend({
    uniqueFruits: Ember.computed.uniq('fruits')
  });

  var hamster = Hamster.create({
    fruits: [
      'banana',
      'grape',
      'kale',
      'banana'
    ]
  });

  hamster.get('uniqueFruits'); // ['banana', 'grape', 'kale']
  ```

  @method computed.uniq
  @for Ember
  @param {String} propertyKey*
  @return {Ember.ComputedProperty} computes a new array with all the
  unique elements from the dependent array
*/
export function uniq() {
  var args = a_slice.call(arguments);

  args.push({
    initialize: function(array, changeMeta, instanceMeta) {
      instanceMeta.itemCounts = {};
    },

    addedItem: function(array, item, changeMeta, instanceMeta) {
      var guid = guidFor(item);

      if (!instanceMeta.itemCounts[guid]) {
        instanceMeta.itemCounts[guid] = 1;
        array.pushObject(item);
      } else {
        ++instanceMeta.itemCounts[guid];
      }
      return array;
    },

    removedItem: function(array, item, _, instanceMeta) {
      var guid = guidFor(item);
      var itemCounts = instanceMeta.itemCounts;

      if (--itemCounts[guid] === 0) {
        array.removeObject(item);
      }

      return array;
    }
  });

  return arrayComputed.apply(null, args);
}

/**
  Alias for [Ember.computed.uniq](/api/#method_computed_uniq).

  @method computed.union
  @for Ember
  @param {String} propertyKey*
  @return {Ember.ComputedProperty} computes a new array with all the
  unique elements from the dependent array
*/
export var union = uniq;

/**
  A computed property which returns a new array with all the duplicated
  elements from two or more dependent arrays.

  Example

  ```javascript
  var obj = Ember.Object.createWithMixins({
    adaFriends: ['Charles Babbage', 'John Hobhouse', 'William King', 'Mary Somerville'],
    charlesFriends: ['William King', 'Mary Somerville', 'Ada Lovelace', 'George Peacock'],
    friendsInCommon: Ember.computed.intersect('adaFriends', 'charlesFriends')
  });

  obj.get('friendsInCommon'); // ['William King', 'Mary Somerville']
  ```

  @method computed.intersect
  @for Ember
  @param {String} propertyKey*
  @return {Ember.ComputedProperty} computes a new array with all the
  duplicated elements from the dependent arrays
*/
export function intersect() {
  var args = a_slice.call(arguments);

  args.push({
    initialize: function (array, changeMeta, instanceMeta) {
      instanceMeta.itemCounts = {};
    },

    addedItem: function(array, item, changeMeta, instanceMeta) {
      var itemGuid = guidFor(item);
      var dependentGuid = guidFor(changeMeta.arrayChanged);
      var numberOfDependentArrays = changeMeta.property._dependentKeys.length;
      var itemCounts = instanceMeta.itemCounts;

      if (!itemCounts[itemGuid]) {
        itemCounts[itemGuid] = {};
      }

      if (itemCounts[itemGuid][dependentGuid] === undefined) {
        itemCounts[itemGuid][dependentGuid] = 0;
      }

      if (++itemCounts[itemGuid][dependentGuid] === 1 &&
          numberOfDependentArrays === keys(itemCounts[itemGuid]).length) {
        array.addObject(item);
      }

      return array;
    },

    removedItem: function(array, item, changeMeta, instanceMeta) {
      var itemGuid = guidFor(item);
      var dependentGuid = guidFor(changeMeta.arrayChanged);
      var numberOfArraysItemAppearsIn;
      var itemCounts = instanceMeta.itemCounts;

      if (itemCounts[itemGuid][dependentGuid] === undefined) {
        itemCounts[itemGuid][dependentGuid] = 0;
      }

      if (--itemCounts[itemGuid][dependentGuid] === 0) {
        delete itemCounts[itemGuid][dependentGuid];
        numberOfArraysItemAppearsIn = keys(itemCounts[itemGuid]).length;

        if (numberOfArraysItemAppearsIn === 0) {
          delete itemCounts[itemGuid];
        }

        array.removeObject(item);
      }

      return array;
    }
  });

  return arrayComputed.apply(null, args);
}

/**
  A computed property which returns a new array with all the
  properties from the first dependent array that are not in the second
  dependent array.

  Example

  ```javascript
  var Hamster = Ember.Object.extend({
    likes: ['banana', 'grape', 'kale'],
    wants: Ember.computed.setDiff('likes', 'fruits')
  });

  var hamster = Hamster.create({
    fruits: [
      'grape',
      'kale',
    ]
  });

  hamster.get('wants'); // ['banana']
  ```

  @method computed.setDiff
  @for Ember
  @param {String} setAProperty
  @param {String} setBProperty
  @return {Ember.ComputedProperty} computes a new array with all the
  items from the first dependent array that are not in the second
  dependent array
*/
export function setDiff(setAProperty, setBProperty) {
  if (arguments.length !== 2) {
    throw new EmberError('setDiff requires exactly two dependent arrays.');
  }

  return arrayComputed(setAProperty, setBProperty, {
    addedItem: function (array, item, changeMeta, instanceMeta) {
      var setA = get(this, setAProperty);
      var setB = get(this, setBProperty);

      if (changeMeta.arrayChanged === setA) {
        if (!setB.contains(item)) {
          array.addObject(item);
        }
      } else {
        array.removeObject(item);
      }

      return array;
    },

    removedItem: function (array, item, changeMeta, instanceMeta) {
      var setA = get(this, setAProperty);
      var setB = get(this, setBProperty);

      if (changeMeta.arrayChanged === setB) {
        if (setA.contains(item)) {
          array.addObject(item);
        }
      } else {
        array.removeObject(item);
      }

      return array;
    }
  });
}

function binarySearch(array, item, low, high) {
  var mid, midItem, res, guidMid, guidItem;

  if (arguments.length < 4) {
    high = get(array, 'length');
  }

  if (arguments.length < 3) {
    low = 0;
  }

  if (low === high) {
    return low;
  }

  mid = low + Math.floor((high - low) / 2);
  midItem = array.objectAt(mid);

  guidMid = guidFor(midItem);
  guidItem = guidFor(item);

  if (guidMid === guidItem) {
    return mid;
  }

  res = this.order(midItem, item);

  if (res === 0) {
    res = guidMid < guidItem ? -1 : 1;
  }


  if (res < 0) {
    return this.binarySearch(array, item, mid+1, high);
  } else if (res > 0) {
    return this.binarySearch(array, item, low, mid);
  }

  return mid;
}


/**
  A computed property which returns a new array with all the
  properties from the first dependent array sorted based on a property
  or sort function.

  The callback method you provide should have the following signature:

  ```javascript
  function(itemA, itemB);
  ```

  - `itemA` the first item to compare.
  - `itemB` the second item to compare.

  This function should return negative number (e.g. `-1`) when `itemA` should come before
  `itemB`. It should return positive number (e.g. `1`) when `itemA` should come after
  `itemB`. If the `itemA` and `itemB` are equal this function should return `0`.

  Therefore, if this function is comparing some numeric values, simple `itemA - itemB` or
  `itemA.get( 'foo' ) - itemB.get( 'foo' )` can be used instead of series of `if`.

  Example

  ```javascript
  var ToDoList = Ember.Object.extend({
    // using standard ascending sort
    todosSorting: ['name'],
    sortedTodos: Ember.computed.sort('todos', 'todosSorting'),

    // using descending sort
    todosSortingDesc: ['name:desc'],
    sortedTodosDesc: Ember.computed.sort('todos', 'todosSortingDesc'),

    // using a custom sort function
    priorityTodos: Ember.computed.sort('todos', function(a, b){
      if (a.priority > b.priority) {
        return 1;
      } else if (a.priority < b.priority) {
        return -1;
      }

      return 0;
    })
  });

  var todoList = ToDoList.create({todos: [
    { name: 'Unit Test', priority: 2 },
    { name: 'Documentation', priority: 3 },
    { name: 'Release', priority: 1 }
  ]});

  todoList.get('sortedTodos');      // [{ name:'Documentation', priority:3 }, { name:'Release', priority:1 }, { name:'Unit Test', priority:2 }]
  todoList.get('sortedTodosDesc');  // [{ name:'Unit Test', priority:2 }, { name:'Release', priority:1 }, { name:'Documentation', priority:3 }]
  todoList.get('priorityTodos');    // [{ name:'Release', priority:1 }, { name:'Unit Test', priority:2 }, { name:'Documentation', priority:3 }]
  ```

  @method computed.sort
  @for Ember
  @param {String} dependentKey
  @param {String or Function} sortDefinition a dependent key to an
  array of sort properties (add `:desc` to the arrays sort properties to sort descending) or a function to use when sorting
  @return {Ember.ComputedProperty} computes a new sorted array based
  on the sort property array or callback function
*/
export function sort(itemsKey, sortDefinition) {
  Ember.assert('Ember.computed.sort requires two arguments: an array key to sort and ' +
    'either a sort properties key or sort function', arguments.length === 2);

  if (typeof sortDefinition === 'function') {
    return customSort(itemsKey, sortDefinition);
  } else {
    return propertySort(itemsKey, sortDefinition);
  }
}

function customSort(itemsKey, comparator) {
  return arrayComputed(itemsKey, {
    initialize: function (array, changeMeta, instanceMeta) {
      instanceMeta.order = comparator;
      instanceMeta.binarySearch = binarySearch;
      instanceMeta.waitingInsertions = [];
      instanceMeta.insertWaiting = function() {
        var index, item;
        var waiting = instanceMeta.waitingInsertions;
        instanceMeta.waitingInsertions = [];
        for (var i=0; i<waiting.length; i++) {
          item = waiting[i];
          index = instanceMeta.binarySearch(array, item);
          array.insertAt(index, item);
        }
      };
      instanceMeta.insertLater = function(item) {
        this.waitingInsertions.push(item);
      };
    },

    addedItem: function (array, item, changeMeta, instanceMeta) {
      instanceMeta.insertLater(item);
      return array;
    },
<<<<<<< HEAD

    removedItem: function (array, item, changeMeta, instanceMeta) {
      array.removeObject(item);
      return array;
    },

    flushedChanges: function(array, instanceMeta) {
      instanceMeta.insertWaiting();
    }
  });
}

=======

    removedItem: function (array, item, changeMeta, instanceMeta) {
      array.removeObject(item);
      return array;
    },

    flushedChanges: function(array, instanceMeta) {
      instanceMeta.insertWaiting();
    }
  });
}

>>>>>>> e996eacc
function propertySort(itemsKey, sortPropertiesKey) {
  return arrayComputed(itemsKey, {
    initialize: function (array, changeMeta, instanceMeta) {
      function setupSortProperties() {
        var sortPropertyDefinitions = get(this, sortPropertiesKey);
        var sortProperties = instanceMeta.sortProperties = [];
        var sortPropertyAscending = instanceMeta.sortPropertyAscending = {};
        var sortProperty, idx, asc;

        Ember.assert('Cannot sort: \'' + sortPropertiesKey + '\' is not an array.',
                     isArray(sortPropertyDefinitions));

        changeMeta.property.clearItemPropertyKeys(itemsKey);

        forEach(sortPropertyDefinitions, function (sortPropertyDefinition) {
          if ((idx = sortPropertyDefinition.indexOf(':')) !== -1) {
            sortProperty = sortPropertyDefinition.substring(0, idx);
            asc = sortPropertyDefinition.substring(idx+1).toLowerCase() !== 'desc';
          } else {
            sortProperty = sortPropertyDefinition;
            asc = true;
          }

          sortProperties.push(sortProperty);
          sortPropertyAscending[sortProperty] = asc;
          changeMeta.property.itemPropertyKey(itemsKey, sortProperty);
        });

        sortPropertyDefinitions.addObserver('@each', this, updateSortPropertiesOnce);
      }

      function updateSortPropertiesOnce() {
        run.once(this, updateSortProperties, changeMeta.propertyName);
      }

      function updateSortProperties(propertyName) {
        setupSortProperties.call(this);
        changeMeta.property.recomputeOnce.call(this, propertyName);
      }

      addObserver(this, sortPropertiesKey, updateSortPropertiesOnce);
      setupSortProperties.call(this);

      instanceMeta.order = function (itemA, itemB) {
        var sortProperty, result, asc;
        var keyA = this.keyFor(itemA);
        var keyB = this.keyFor(itemB);

        for (var i = 0; i < this.sortProperties.length; ++i) {
          sortProperty = this.sortProperties[i];

          result = compare(keyA[sortProperty], keyB[sortProperty]);

          if (result !== 0) {
            asc = this.sortPropertyAscending[sortProperty];
            return asc ? result : (-1 * result);
          }
        }

        return 0;
      };

      instanceMeta.binarySearch = binarySearch;
      setupKeyCache(instanceMeta);
    },

    addedItem: function (array, item, changeMeta, instanceMeta) {
      var index = instanceMeta.binarySearch(array, item);
      array.insertAt(index, item);
      return array;
    },

    removedItem: function (array, item, changeMeta, instanceMeta) {
      var index = instanceMeta.binarySearch(array, item);
      array.removeAt(index);
      instanceMeta.dropKeyFor(item);
      return array;
    }
  });
}

function setupKeyCache(instanceMeta) {
  instanceMeta.keyFor = function(item) {
    var guid = guidFor(item);
    if (this.keyCache[guid]) {
      return this.keyCache[guid];
    }
    var sortProperty;
    var key = {};
    for (var i = 0; i < this.sortProperties.length; ++i) {
      sortProperty = this.sortProperties[i];
      key[sortProperty] = get(item, sortProperty);
    }
    return this.keyCache[guid] = key;
  };

  instanceMeta.dropKeyFor = function(item) {
    var guid = guidFor(item);
    this.keyCache[guid] = null;
  };

  instanceMeta.keyCache = {};
}<|MERGE_RESOLUTION|>--- conflicted
+++ resolved
@@ -722,7 +722,6 @@
       instanceMeta.insertLater(item);
       return array;
     },
-<<<<<<< HEAD
 
     removedItem: function (array, item, changeMeta, instanceMeta) {
       array.removeObject(item);
@@ -735,20 +734,6 @@
   });
 }
 
-=======
-
-    removedItem: function (array, item, changeMeta, instanceMeta) {
-      array.removeObject(item);
-      return array;
-    },
-
-    flushedChanges: function(array, instanceMeta) {
-      instanceMeta.insertWaiting();
-    }
-  });
-}
-
->>>>>>> e996eacc
 function propertySort(itemsKey, sortPropertiesKey) {
   return arrayComputed(itemsKey, {
     initialize: function (array, changeMeta, instanceMeta) {

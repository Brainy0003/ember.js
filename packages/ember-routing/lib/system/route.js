import Ember from "ember-metal/core"; // FEATURES, A, deprecate, assert, Logger
import EmberError from "ember-metal/error";
import { get } from "ember-metal/property_get";
import { set } from "ember-metal/property_set";
import getProperties from "ember-metal/get_properties";
import { forEach } from "ember-metal/enumerable_utils";
import isNone from "ember-metal/is_none";
import { computed } from "ember-metal/computed";
import merge from "ember-metal/merge";
import {
  isArray,
  typeOf
} from "ember-runtime/utils";
import run from "ember-metal/run_loop";
import keys from "ember-metal/keys";
import copy from "ember-runtime/copy";
import {
  classify
} from "ember-runtime/system/string";
import EmberObject from "ember-runtime/system/object";
import Evented from "ember-runtime/mixins/evented";
import ActionHandler from "ember-runtime/mixins/action_handler";
import generateController from "ember-routing/system/generate_controller";
import {
  generateControllerFactory
} from "ember-routing/system/generate_controller";
import {
  stashParamNames,
  normalizeControllerQueryParams,
  calculateCacheKey
} from "ember-routing/utils";

var slice = Array.prototype.slice;

function K() { return this; }

/**
@module ember
@submodule ember-routing
*/

/**
  The `Ember.Route` class is used to define individual routes. Refer to
  the [routing guide](http://emberjs.com/guides/routing/) for documentation.

  @class Route
  @namespace Ember
  @extends Ember.Object
  @uses Ember.ActionHandler
  @uses Ember.Evented
*/
var Route = EmberObject.extend(ActionHandler, Evented, {
  /**
    Configuration hash for this route's queryParams. The possible
    configuration options and their defaults are as follows
    (assuming a query param whose controller property is `page`):

    ```javascript
    queryParams: {
      page: {
        // By default, controller query param properties don't
        // cause a full transition when they are changed, but
        // rather only cause the URL to update. Setting
        // `refreshModel` to true will cause an "in-place"
        // transition to occur, whereby the model hooks for
        // this route (and any child routes) will re-fire, allowing
        // you to reload models (e.g., from the server) using the
        // updated query param values.
        refreshModel: false,

        // By default, changes to controller query param properties
        // cause the URL to update via `pushState`, which means an
        // item will be added to the browser's history, allowing
        // you to use the back button to restore the app to the
        // previous state before the query param property was changed.
        // Setting `replace` to true will use `replaceState` (or its
        // hash location equivalent), which causes no browser history
        // item to be added. This options name and default value are
        // the same as the `link-to` helper's `replace` option.
        replace: false,

        // By default, the query param URL key is the same name as
        // the controller property name. Use `as` to specify a
        // different URL key.
        as: 'page'
      }
    }
    ```

    @property queryParams
    @for Ember.Route
    @type Hash
  */
  queryParams: {},

  /**
    @private

    @property _qp
  */
  _qp: computed(function() {
    var controllerProto, combinedQueryParameterConfiguration;

    var controllerName = this.controllerName || this.routeName;
    var definedControllerClass = this.container.lookupFactory(`controller:${controllerName}`);
    var queryParameterConfiguraton = get(this, 'queryParams');
    var hasRouterDefinedQueryParams = !!keys(queryParameterConfiguraton).length;

    if (definedControllerClass) {
      // the developer has authored a controller class in their application for this route
      // access the prototype, find its query params and normalize their object shape
      // them merge in the query params for the route. As a mergedProperty, Route#queryParams is always
      // at least `{}`
      controllerProto = definedControllerClass.proto();

      var controllerDefinedQueryParameterConfiguration = get(controllerProto, 'queryParams');
      var normalizedControllerQueryParameterConfiguration = normalizeControllerQueryParams(controllerDefinedQueryParameterConfiguration);

      combinedQueryParameterConfiguration = mergeEachQueryParams(normalizedControllerQueryParameterConfiguration, queryParameterConfiguraton);

    } else if (hasRouterDefinedQueryParams) {
      // the developer has not defined a controller but has supplied route query params.
      // Generate a class for them so we can later insert default values
      var generatedControllerClass = generateControllerFactory(this.container, controllerName);
      controllerProto = generatedControllerClass.proto();
      combinedQueryParameterConfiguration = queryParameterConfiguraton;
    }

    var qps = [];
    var map = {};
    var propertyNames = [];

    for (var propName in combinedQueryParameterConfiguration) {
      if (!combinedQueryParameterConfiguration.hasOwnProperty(propName)) { continue; }

      // to support the dubious feature of using unknownProperty
      // on queryParams configuration
      if (propName === 'unknownProperty' || propName === '_super') {
        // possible todo: issue deprecation warning?
        continue;
      }

      var desc = combinedQueryParameterConfiguration[propName];

      // apply default values to controllers
      // detect that default value defined on router config
      if (desc.hasOwnProperty('defaultValue')) {
        // detect that property was not defined on controller
        if (controllerProto[propName] === undefined) {
          controllerProto[propName] = desc.defaultValue;
        }
        // else { TODO
        //   // the default value was set both on route and controller. Throw error;
        // }
      }

      var scope = desc.scope || 'model';
      var parts;

      if (scope === 'controller') {
        parts = [];
      }

      var urlKey = desc.as || this.serializeQueryParamKey(propName);
      var defaultValue = get(controllerProto, propName);

      if (isArray(defaultValue)) {
        defaultValue = Ember.A(defaultValue.slice());
      }

      var type = desc.type || typeOf(defaultValue);

      var defaultValueSerialized = this.serializeQueryParam(defaultValue, urlKey, type);
      var scopedPropertyName = `${controllerName}:${propName}`;
      var qp = {
        undecoratedDefaultValue: get(controllerProto, propName),
        defaultValue: defaultValue,
        serializedDefaultValue: defaultValueSerialized,
        serializedValue: defaultValueSerialized,

        type: type,
        urlKey: urlKey,
        prop: propName,
        scopedPropertyName: scopedPropertyName,
        ctrl: controllerName,
        route: this,
        parts: parts, // provided later when stashNames is called if 'model' scope
        values: null, // provided later when setup is called. no idea why.
        scope: scope,
        prefix: ""
      };

      map[propName] = map[urlKey] = map[scopedPropertyName] = qp;
      qps.push(qp);
      propertyNames.push(propName);
    }

    return {
      qps: qps,
      map: map,
      propertyNames: propertyNames,
      states: {
        /*
          Called when a query parameter changes in the URL, this route cares
          about that query parameter, but the route is not currently
          in the active route hierarchy.
        */
        inactive: (prop, value) => {
          var qp = map[prop];
          this._qpChanged(prop, value, qp);
        },
        /*
          Called when a query parameter changes in the URL, this route cares
          about that query parameter, and the route is currently
          in the active route hierarchy.
        */
        active: (prop, value) => {
          var qp = map[prop];
          this._qpChanged(prop, value, qp);
          return this._activeQPChanged(map[prop], value);
        },
        /*
          Called when a value of a query parameter this route handles changes in a controller
          and the route is currently in the active route hierarchy.
        */
        allowOverrides: (prop, value) => {
          var qp = map[prop];
          this._qpChanged(prop, value, qp);
          return this._updatingQPChanged(map[prop]);
        }
      }
    };
  }),

  /**
    @private

    @property _names
  */
  _names: null,

  /**
    @private

    @method _stashNames
  */
  _stashNames(_handlerInfo, dynamicParent) {
    var handlerInfo = _handlerInfo;
    if (this._names) { return; }
    var names = this._names = handlerInfo._names;

    if (!names.length) {
      handlerInfo = dynamicParent;
      names = handlerInfo && handlerInfo._names || [];
    }

    var qps = get(this, '_qp.qps');
    var len = qps.length;

    var namePaths = new Array(names.length);
    for (var a = 0, nlen = names.length; a < nlen; ++a) {
      namePaths[a] = `${handlerInfo.name}.${names[a]}`;
    }

    for (var i = 0; i < len; ++i) {
      var qp = qps[i];
      if (qp.scope === 'model') {
        qp.parts = namePaths;
      }
      qp.prefix = qp.ctrl;
    }
  },

  /**
    @private

    @property _activeQPChanged
  */
  _activeQPChanged(qp, value) {
    var router = this.router;
    router._activeQPChanged(qp.scopedPropertyName, value);
  },

  /**
    @private
    @method _updatingQPChanged
  */
  _updatingQPChanged(qp) {
    var router = this.router;
    router._updatingQPChanged(qp.urlKey);
  },

  mergedProperties: ['events', 'queryParams'],

  /**
    Retrieves parameters, for current route using the state.params
    variable and getQueryParamsFor, using the supplied routeName.

    @method paramsFor
    @param {String} name

  */
  paramsFor(name) {
    var route = this.container.lookup(`route:${name}`);

    if (!route) {
      return {};
    }

    var transition = this.router.router.activeTransition;
    var state = transition ? transition.state : this.router.router.state;

    var params = {};
    merge(params, state.params[name]);
    merge(params, getQueryParamsFor(route, state));

    return params;
  },

  /**
    Serializes the query parameter key

    @method serializeQueryParamKey
    @param {String} controllerPropertyName
  */
  serializeQueryParamKey(controllerPropertyName) {
    return controllerPropertyName;
  },

  /**
    Serializes value of the query parameter based on defaultValueType

    @method serializeQueryParam
    @param {Object} value
    @param {String} urlKey
    @param {String} defaultValueType
  */
  serializeQueryParam(value, urlKey, defaultValueType) {
    // urlKey isn't used here, but anyone overriding
    // can use it to provide serialization specific
    // to a certain query param.
    if (defaultValueType === 'array') {
      return JSON.stringify(value);
    }
    return `${value}`;
  },

  /**
    Deserializes value of the query parameter based on defaultValueType

    @method deserializeQueryParam
    @param {Object} value
    @param {String} urlKey
    @param {String} defaultValueType
  */
  deserializeQueryParam(value, urlKey, defaultValueType) {
    // urlKey isn't used here, but anyone overriding
    // can use it to provide deserialization specific
    // to a certain query param.

    // Use the defaultValueType of the default value (the initial value assigned to a
    // controller query param property), to intelligently deserialize and cast.
    if (defaultValueType === 'boolean') {
      return (value === 'true') ? true : false;
    } else if (defaultValueType === 'number') {
      return (Number(value)).valueOf();
    } else if (defaultValueType === 'array') {
      return Ember.A(JSON.parse(value));
    }
    return value;
  },

  /**
    @private

    @property _optionsForQueryParam
  */
  _optionsForQueryParam(qp) {
    return get(this, `queryParams.${qp.urlKey}`) || get(this, `queryParams.${qp.prop}`) || {};
  },

  /**
    A hook you can use to reset controller values either when the model
    changes or the route is exiting.

    ```javascript
    App.ArticlesRoute = Ember.Route.extend({
      // ...

      resetController: function (controller, isExiting, transition) {
        if (isExiting) {
          controller.set('page', 1);
        }
      }
    });
    ```

    @method resetController
    @param {Controller} controller instance
    @param {Boolean} isExiting
    @param {Object} transition
    @since 1.7.0
  */
  resetController: K,

  /**
    @private

    @method exit
  */
  exit() {
    this.deactivate();
    this.trigger('deactivate');
    this.teardownViews();
  },

  /**
    @private

    @method _reset
    @since 1.7.0
  */
  _reset(isExiting, transition) {
    var controller = this.controller;
    controller._qpDelegate = get(this, '_qp.states.inactive');

    this.resetController(controller, isExiting, transition);
  },

  /**
    @private

    @method enter
  */
  enter() {
    this.connections = [];
    this.activate();
    this.trigger('activate');
  },

  /**
    The name of the view to use by default when rendering this routes template.

    When rendering a template, the route will, by default, determine the
    template and view to use from the name of the route itself. If you need to
    define a specific view, set this property.

    This is useful when multiple routes would benefit from using the same view
    because it doesn't require a custom `renderTemplate` method. For example,
    the following routes will all render using the `App.PostsListView` view:

    ```javascript
    var PostsList = Ember.Route.extend({
      viewName: 'postsList'
    });

    App.PostsIndexRoute = PostsList.extend();
    App.PostsArchivedRoute = PostsList.extend();
    ```

    @property viewName
    @type String
    @default null
    @since 1.4.0
  */
  viewName: null,

  /**
    The name of the template to use by default when rendering this routes
    template.

    This is similar with `viewName`, but is useful when you just want a custom
    template without a view.

    ```javascript
    var PostsList = Ember.Route.extend({
      templateName: 'posts/list'
    });

    App.PostsIndexRoute = PostsList.extend();
    App.PostsArchivedRoute = PostsList.extend();
    ```

    @property templateName
    @type String
    @default null
    @since 1.4.0
  */
  templateName: null,

  /**
    The name of the controller to associate with this route.

    By default, Ember will lookup a route's controller that matches the name
    of the route (i.e. `App.PostController` for `App.PostRoute`). However,
    if you would like to define a specific controller to use, you can do so
    using this property.

    This is useful in many ways, as the controller specified will be:

    * passed to the `setupController` method.
    * used as the controller for the view being rendered by the route.
    * returned from a call to `controllerFor` for the route.

    @property controllerName
    @type String
    @default null
    @since 1.4.0
  */
  controllerName: null,

  /**
    The `willTransition` action is fired at the beginning of any
    attempted transition with a `Transition` object as the sole
    argument. This action can be used for aborting, redirecting,
    or decorating the transition from the currently active routes.

    A good example is preventing navigation when a form is
    half-filled out:

    ```javascript
    App.ContactFormRoute = Ember.Route.extend({
      actions: {
        willTransition: function(transition) {
          if (this.controller.get('userHasEnteredData')) {
            this.controller.displayNavigationConfirm();
            transition.abort();
          }
        }
      }
    });
    ```

    You can also redirect elsewhere by calling
    `this.transitionTo('elsewhere')` from within `willTransition`.
    Note that `willTransition` will not be fired for the
    redirecting `transitionTo`, since `willTransition` doesn't
    fire when there is already a transition underway. If you want
    subsequent `willTransition` actions to fire for the redirecting
    transition, you must first explicitly call
    `transition.abort()`.

    @event willTransition
    @param {Transition} transition
  */

  /**
    The `didTransition` action is fired after a transition has
    successfully been completed. This occurs after the normal model
    hooks (`beforeModel`, `model`, `afterModel`, `setupController`)
    have resolved. The `didTransition` action has no arguments,
    however, it can be useful for tracking page views or resetting
    state on the controller.

    ```javascript
    App.LoginRoute = Ember.Route.extend({
      actions: {
        didTransition: function() {
          this.controller.get('errors.base').clear();
          return true; // Bubble the didTransition event
        }
      }
    });
    ```

    @event didTransition
    @since 1.2.0
  */

  /**
    The `loading` action is fired on the route when a route's `model`
    hook returns a promise that is not already resolved. The current
    `Transition` object is the first parameter and the route that
    triggered the loading event is the second parameter.

    ```javascript
    App.ApplicationRoute = Ember.Route.extend({
      actions: {
        loading: function(transition, route) {
          var view = Ember.View.create({
            classNames: ['app-loading']
          })
          .append();

          this.router.one('didTransition', function() {
            view.destroy();
          });

          return true; // Bubble the loading event
        }
      }
    });
    ```

    @event loading
    @param {Transition} transition
    @param {Ember.Route} route The route that triggered the loading event
    @since 1.2.0
  */

  /**
    When attempting to transition into a route, any of the hooks
    may return a promise that rejects, at which point an `error`
    action will be fired on the partially-entered routes, allowing
    for per-route error handling logic, or shared error handling
    logic defined on a parent route.

    Here is an example of an error handler that will be invoked
    for rejected promises from the various hooks on the route,
    as well as any unhandled errors from child routes:

    ```javascript
    App.AdminRoute = Ember.Route.extend({
      beforeModel: function() {
        return Ember.RSVP.reject('bad things!');
      },

      actions: {
        error: function(error, transition) {
          // Assuming we got here due to the error in `beforeModel`,
          // we can expect that error === "bad things!",
          // but a promise model rejecting would also
          // call this hook, as would any errors encountered
          // in `afterModel`.

          // The `error` hook is also provided the failed
          // `transition`, which can be stored and later
          // `.retry()`d if desired.

          this.transitionTo('login');
        }
      }
    });
    ```

    `error` actions that bubble up all the way to `ApplicationRoute`
    will fire a default error handler that logs the error. You can
    specify your own global default error handler by overriding the
    `error` handler on `ApplicationRoute`:

    ```javascript
    App.ApplicationRoute = Ember.Route.extend({
      actions: {
        error: function(error, transition) {
          this.controllerFor('banner').displayError(error.message);
        }
      }
    });
    ```
    @event error
    @param {Error} error
    @param {Transition} transition
  */

  /**
    This event is triggered when the router enters the route. It is
    not executed when the model for the route changes.

    ```javascript
    App.ApplicationRoute = Ember.Route.extend({
      collectAnalytics: function(){
        collectAnalytics();
      }.on('activate')
    });
    ```

    @event activate
    @since 1.9.0
  */

  /**
    This event is triggered when the router completely exits this
    route. It is not executed when the model for the route changes.

    ```javascript
    App.IndexRoute = Ember.Route.extend({
      trackPageLeaveAnalytics: function(){
        trackPageLeaveAnalytics();
      }.on('deactivate')
    });
    ```

    @event deactivate
    @since 1.9.0
  */

  /**
    The controller associated with this route.

    Example

    ```javascript
    App.FormRoute = Ember.Route.extend({
      actions: {
        willTransition: function(transition) {
          if (this.controller.get('userHasEnteredData') &&
              !confirm('Are you sure you want to abandon progress?')) {
            transition.abort();
          } else {
            // Bubble the `willTransition` action so that
            // parent routes can decide whether or not to abort.
            return true;
          }
        }
      }
    });
    ```

    @property controller
    @type Ember.Controller
    @since 1.6.0
  */

  _actions: {

    queryParamsDidChange(changed, totalPresent, removed) {
      var qpMap = get(this, '_qp').map;

      var totalChanged = keys(changed).concat(keys(removed));
      for (var i = 0, len = totalChanged.length; i < len; ++i) {
        var qp = qpMap[totalChanged[i]];
        if (qp && get(this._optionsForQueryParam(qp), 'refreshModel')) {
          this.refresh();
        }
      }

      return true;
    },

    finalizeQueryParamChange(params, finalParams, transition) {
      if (this.routeName !== 'application') { return true; }

      // Transition object is absent for intermediate transitions.
      if (!transition) { return; }

      var handlerInfos = transition.state.handlerInfos;
      var router = this.router;
      var qpMeta = router._queryParamsFor(handlerInfos[handlerInfos.length-1].name);
      var changes = router._qpUpdates;
      var replaceUrl;

      stashParamNames(router, handlerInfos);

      for (var i = 0, len = qpMeta.qps.length; i < len; ++i) {
        var qp = qpMeta.qps[i];
        var route = qp.route;
        var controller = route.controller;
        var presentKey = qp.urlKey in params && qp.urlKey;

        // Do a reverse lookup to see if the changed query
        // param URL key corresponds to a QP property on
        // this controller.
        var value, svalue;
        if (changes && qp.urlKey in changes) {
          // Value updated in/before setupController
          value = get(controller, qp.prop);
          svalue = route.serializeQueryParam(value, qp.urlKey, qp.type);
        } else {
          if (presentKey) {
            svalue = params[presentKey];
            value = route.deserializeQueryParam(svalue, qp.urlKey, qp.type);
          } else {
            // No QP provided; use default value.
            svalue = qp.serializedDefaultValue;
            value = copyDefaultValue(qp.defaultValue);
          }
        }


        controller._qpDelegate = get(this, '_qp.states.inactive');

        var thisQueryParamChanged = (svalue !== qp.serializedValue);
        if (thisQueryParamChanged) {
          if (transition.queryParamsOnly && replaceUrl !== false) {
            var options = route._optionsForQueryParam(qp);
            var replaceConfigValue = get(options, 'replace');
            if (replaceConfigValue) {
              replaceUrl = true;
            } else if (replaceConfigValue === false) {
              // Explicit pushState wins over any other replaceStates.
              replaceUrl = false;
            }
          }

          set(controller, qp.prop, value);
        }

        // Stash current serialized value of controller.
        qp.serializedValue = svalue;

        var thisQueryParamHasDefaultValue = (qp.serializedDefaultValue === svalue);
        if (!thisQueryParamHasDefaultValue) {
          finalParams.push({
            value: svalue,
            visible: true,
            key: presentKey || qp.urlKey
          });
        }
      }

      if (replaceUrl) {
        transition.method('replace');
      }

      forEach(qpMeta.qps, function(qp) {
        var routeQpMeta = get(qp.route, '_qp');
        var finalizedController = qp.route.controller;
        finalizedController._qpDelegate = get(routeQpMeta, 'states.active');
      });

      router._qpUpdates = null;
    }
  },

  /**
    @deprecated

    Please use `actions` instead.
    @method events
  */
  events: null,

  /**
    This hook is executed when the router completely exits this route. It is
    not executed when the model for the route changes.

    @method deactivate
  */
  deactivate: K,

  /**
    This hook is executed when the router enters the route. It is not executed
    when the model for the route changes.

    @method activate
  */
  activate: K,

  /**
    Transition the application into another route. The route may
    be either a single route or route path:

    ```javascript
    this.transitionTo('blogPosts');
    this.transitionTo('blogPosts.recentEntries');
    ```

    Optionally supply a model for the route in question. The model
    will be serialized into the URL using the `serialize` hook of
    the route:

    ```javascript
    this.transitionTo('blogPost', aPost);
    ```

    If a literal is passed (such as a number or a string), it will
    be treated as an identifier instead. In this case, the `model`
    hook of the route will be triggered:

    ```javascript
    this.transitionTo('blogPost', 1);
    ```

    Multiple models will be applied last to first recursively up the
    resource tree.

    ```javascript
    App.Router.map(function() {
      this.resource('blogPost', { path:':blogPostId' }, function() {
        this.resource('blogComment', { path: ':blogCommentId' });
      });
    });

    this.transitionTo('blogComment', aPost, aComment);
    this.transitionTo('blogComment', 1, 13);
    ```

    It is also possible to pass a URL (a string that starts with a
    `/`). This is intended for testing and debugging purposes and
    should rarely be used in production code.

    ```javascript
    this.transitionTo('/');
    this.transitionTo('/blog/post/1/comment/13');
    this.transitionTo('/blog/posts?sort=title');
    ```

    An options hash with a `queryParams` property may be provided as
    the final argument to add query parameters to the destination URL.

    ```javascript
    this.transitionTo('blogPost', 1, {
      queryParams: {showComments: 'true'}
    });

    // if you just want to transition the query parameters without changing the route
    this.transitionTo({queryParams: {sort: 'date'}});
    ```

    See also 'replaceWith'.

    Simple Transition Example

    ```javascript
    App.Router.map(function() {
      this.route('index');
      this.route('secret');
      this.route('fourOhFour', { path: '*:' });
    });

    App.IndexRoute = Ember.Route.extend({
      actions: {
        moveToSecret: function(context) {
          if (authorized()) {
            this.transitionTo('secret', context);
          } else {
            this.transitionTo('fourOhFour');
          }
        }
      }
    });
    ```

    Transition to a nested route

    ```javascript
    App.Router.map(function() {
      this.resource('articles', { path: '/articles' }, function() {
        this.route('new');
      });
    });

    App.IndexRoute = Ember.Route.extend({
      actions: {
        transitionToNewArticle: function() {
          this.transitionTo('articles.new');
        }
      }
    });
    ```

    Multiple Models Example

    ```javascript
    App.Router.map(function() {
      this.route('index');

      this.resource('breakfast', { path: ':breakfastId' }, function() {
        this.resource('cereal', { path: ':cerealId' });
      });
    });

    App.IndexRoute = Ember.Route.extend({
      actions: {
        moveToChocolateCereal: function() {
          var cereal = { cerealId: 'ChocolateYumminess' };
          var breakfast = { breakfastId: 'CerealAndMilk' };

          this.transitionTo('cereal', breakfast, cereal);
        }
      }
    });
    ```

    Nested Route with Query String Example

    ```javascript
    App.Router.map(function() {
      this.resource('fruits', function() {
        this.route('apples');
      });
    });

    App.IndexRoute = Ember.Route.extend({
      actions: {
        transitionToApples: function() {
          this.transitionTo('fruits.apples', {queryParams: {color: 'red'}});
        }
      }
    });
    ```

    @method transitionTo
    @param {String} name the name of the route or a URL
    @param {...Object} models the model(s) or identifier(s) to be used while
      transitioning to the route.
    @param {Object} [options] optional hash with a queryParams property
      containing a mapping of query parameters
    @return {Transition} the transition object associated with this
      attempted transition
  */
  transitionTo(name, context) {
    var router = this.router;
    return router.transitionTo(...arguments);
  },

  /**
    Perform a synchronous transition into another route without attempting
    to resolve promises, update the URL, or abort any currently active
    asynchronous transitions (i.e. regular transitions caused by
    `transitionTo` or URL changes).

    This method is handy for performing intermediate transitions on the
    way to a final destination route, and is called internally by the
    default implementations of the `error` and `loading` handlers.

    @method intermediateTransitionTo
    @param {String} name the name of the route
    @param {...Object} models the model(s) to be used while transitioning
    to the route.
    @since 1.2.0
   */
  intermediateTransitionTo() {
    var router = this.router;
    router.intermediateTransitionTo(...arguments);
  },

  /**
    Refresh the model on this route and any child routes, firing the
    `beforeModel`, `model`, and `afterModel` hooks in a similar fashion
    to how routes are entered when transitioning in from other route.
    The current route params (e.g. `article_id`) will be passed in
    to the respective model hooks, and if a different model is returned,
    `setupController` and associated route hooks will re-fire as well.

    An example usage of this method is re-querying the server for the
    latest information using the same parameters as when the route
    was first entered.

    Note that this will cause `model` hooks to fire even on routes
    that were provided a model object when the route was initially
    entered.

    @method refresh
    @return {Transition} the transition object associated with this
      attempted transition
    @since 1.4.0
   */
  refresh() {
    return this.router.router.refresh(this);
  },

  /**
    Transition into another route while replacing the current URL, if possible.
    This will replace the current history entry instead of adding a new one.
    Beside that, it is identical to `transitionTo` in all other respects. See
    'transitionTo' for additional information regarding multiple models.

    Example

    ```javascript
    App.Router.map(function() {
      this.route('index');
      this.route('secret');
    });

    App.SecretRoute = Ember.Route.extend({
      afterModel: function() {
        if (!authorized()){
          this.replaceWith('index');
        }
      }
    });
    ```

    @method replaceWith
    @param {String} name the name of the route or a URL
    @param {...Object} models the model(s) or identifier(s) to be used while
      transitioning to the route.
    @return {Transition} the transition object associated with this
      attempted transition
  */
  replaceWith() {
    var router = this.router;
    return router.replaceWith(...arguments);
  },

  /**
    Sends an action to the router, which will delegate it to the currently
    active route hierarchy per the bubbling rules explained under `actions`.

    Example

    ```javascript
    App.Router.map(function() {
      this.route('index');
    });

    App.ApplicationRoute = Ember.Route.extend({
      actions: {
        track: function(arg) {
          console.log(arg, 'was clicked');
        }
      }
    });

    App.IndexRoute = Ember.Route.extend({
      actions: {
        trackIfDebug: function(arg) {
          if (debug) {
            this.send('track', arg);
          }
        }
      }
    });
    ```

    @method send
    @param {String} name the name of the action to trigger
    @param {...*} args
  */
  send(...args) {
    if (this.router || !Ember.testing) {
      this.router.send(...args);
    } else {
      var name = args[0];
      args = slice.call(args, 1);
      var action = this._actions[name];
      if (action) {
        return this._actions[name].apply(this, args);
      }
    }
  },

  /**
    This hook is the entry point for router.js

    @private
    @method setup
  */
  setup(context, transition) {
    var controller;

    var controllerName = this.controllerName || this.routeName;
    var definedController = this.controllerFor(controllerName, true);

    if (!definedController) {
      controller =  this.generateController(controllerName, context);
    } else {
      controller = definedController;
    }

    // Assign the route's controller so that it can more easily be
    // referenced in action handlers. Side effects. Side effects everywhere.
    if (!this.controller) {
      var propNames = get(this, '_qp.propertyNames');
      addQueryParamsObservers(controller, propNames);
      this.controller = controller;
    }

    if (this.setupControllers) {
      Ember.deprecate("Ember.Route.setupControllers is deprecated. Please use Ember.Route.setupController(controller, model) instead.");
      this.setupControllers(controller, context);
    } else {
      var queryParams = get(this, '_qp');

      var states = queryParams.states;
      if (transition) {
        // Update the model dep values used to calculate cache keys.
        stashParamNames(this.router, transition.state.handlerInfos);

        var params = transition.params;
        var allParams = queryParams.propertyNames;
        var cache = this._bucketCache;

        forEach(allParams, function(prop) {
          var aQp = queryParams.map[prop];

          aQp.values = params;
          var cacheKey = calculateCacheKey(aQp.prefix, aQp.parts, aQp.values);

          if (cache) {
            var value = cache.lookup(cacheKey, prop, aQp.undecoratedDefaultValue);
            set(controller, prop, value);
          }
        });

      }

      controller._qpDelegate = states.allowOverrides;

      if (transition) {
        var qpValues = getQueryParamsFor(this, transition.state);
        controller.setProperties(qpValues);
      }

      this.setupController(controller, context, transition);
    }

    if (this.renderTemplates) {
      Ember.deprecate("Ember.Route.renderTemplates is deprecated. Please use Ember.Route.renderTemplate(controller, model) instead.");
      this.renderTemplates(context);
    } else {
      this.renderTemplate(controller, context);
    }
  },

  /*
    Called when a query parameter for this route changes, regardless of whether the route
    is currently part of the active route hierarchy. This will update the query parameter's
    value in the cache so if this route becomes active, the cache value has been updated.
  */
  _qpChanged(prop, value, qp) {
    if (!qp) { return; }

    var cacheKey = calculateCacheKey(qp.prefix || "", qp.parts, qp.values);

    // Update model-dep cache
    var cache = this._bucketCache;
    if (cache) {
      cache.stash(cacheKey, prop, value);
    }

  },
  /**
    This hook is the first of the route entry validation hooks
    called when an attempt is made to transition into a route
    or one of its children. It is called before `model` and
    `afterModel`, and is appropriate for cases when:

    1) A decision can be made to redirect elsewhere without
       needing to resolve the model first.
    2) Any async operations need to occur first before the
       model is attempted to be resolved.

    This hook is provided the current `transition` attempt
    as a parameter, which can be used to `.abort()` the transition,
    save it for a later `.retry()`, or retrieve values set
    on it from a previous hook. You can also just call
    `this.transitionTo` to another route to implicitly
    abort the `transition`.

    You can return a promise from this hook to pause the
    transition until the promise resolves (or rejects). This could
    be useful, for instance, for retrieving async code from
    the server that is required to enter a route.

    ```javascript
    App.PostRoute = Ember.Route.extend({
      beforeModel: function(transition) {
        if (!App.Post) {
          return Ember.$.getScript('/models/post.js');
        }
      }
    });
    ```

    If `App.Post` doesn't exist in the above example,
    `beforeModel` will use jQuery's `getScript`, which
    returns a promise that resolves after the server has
    successfully retrieved and executed the code from the
    server. Note that if an error were to occur, it would
    be passed to the `error` hook on `Ember.Route`, but
    it's also possible to handle errors specific to
    `beforeModel` right from within the hook (to distinguish
    from the shared error handling behavior of the `error`
    hook):

    ```javascript
    App.PostRoute = Ember.Route.extend({
      beforeModel: function(transition) {
        if (!App.Post) {
          var self = this;
          return Ember.$.getScript('post.js').then(null, function(e) {
            self.transitionTo('help');

            // Note that the above transitionTo will implicitly
            // halt the transition. If you were to return
            // nothing from this promise reject handler,
            // according to promise semantics, that would
            // convert the reject into a resolve and the
            // transition would continue. To propagate the
            // error so that it'd be handled by the `error`
            // hook, you would have to
            return Ember.RSVP.reject(e);
          });
        }
      }
    });
    ```

    @method beforeModel
    @param {Transition} transition
    @return {Promise} if the value returned from this hook is
      a promise, the transition will pause until the transition
      resolves. Otherwise, non-promise return values are not
      utilized in any way.
  */
  beforeModel: K,

  /**
    This hook is called after this route's model has resolved.
    It follows identical async/promise semantics to `beforeModel`
    but is provided the route's resolved model in addition to
    the `transition`, and is therefore suited to performing
    logic that can only take place after the model has already
    resolved.

    ```javascript
    App.PostsRoute = Ember.Route.extend({
      afterModel: function(posts, transition) {
        if (posts.get('length') === 1) {
          this.transitionTo('post.show', posts.get('firstObject'));
        }
      }
    });
    ```

    Refer to documentation for `beforeModel` for a description
    of transition-pausing semantics when a promise is returned
    from this hook.

    @method afterModel
    @param {Object} resolvedModel the value returned from `model`,
      or its resolved value if it was a promise
    @param {Transition} transition
    @return {Promise} if the value returned from this hook is
      a promise, the transition will pause until the transition
      resolves. Otherwise, non-promise return values are not
      utilized in any way.
   */
  afterModel: K,

  /**
    A hook you can implement to optionally redirect to another route.

    If you call `this.transitionTo` from inside of this hook, this route
    will not be entered in favor of the other hook.

    `redirect` and `afterModel` behave very similarly and are
    called almost at the same time, but they have an important
    distinction in the case that, from one of these hooks, a
    redirect into a child route of this route occurs: redirects
    from `afterModel` essentially invalidate the current attempt
    to enter this route, and will result in this route's `beforeModel`,
    `model`, and `afterModel` hooks being fired again within
    the new, redirecting transition. Redirects that occur within
    the `redirect` hook, on the other hand, will _not_ cause
    these hooks to be fired again the second time around; in
    other words, by the time the `redirect` hook has been called,
    both the resolved model and attempted entry into this route
    are considered to be fully validated.

    @method redirect
    @param {Object} model the model for this route
    @param {Transition} transition the transition object associated with the current transition
  */
  redirect: K,

  /**
    Called when the context is changed by router.js.

    @private
    @method contextDidChange
  */
  contextDidChange() {
    this.currentModel = this.context;
  },

  /**
    A hook you can implement to convert the URL into the model for
    this route.

    ```javascript
    App.Router.map(function() {
      this.resource('post', { path: '/posts/:post_id' });
    });
    ```

    The model for the `post` route is `store.find('post', params.post_id)`.

    By default, if your route has a dynamic segment ending in `_id`:

    * The model class is determined from the segment (`post_id`'s
      class is `App.Post`)
    * The find method is called on the model class with the value of
      the dynamic segment.

    Note that for routes with dynamic segments, this hook is not always
    executed. If the route is entered through a transition (e.g. when
    using the `link-to` Handlebars helper or the `transitionTo` method
    of routes), and a model context is already provided this hook
    is not called.

    A model context does not include a primitive string or number,
    which does cause the model hook to be called.

    Routes without dynamic segments will always execute the model hook.

    ```javascript
    // no dynamic segment, model hook always called
    this.transitionTo('posts');

    // model passed in, so model hook not called
    thePost = store.find('post', 1);
    this.transitionTo('post', thePost);

    // integer passed in, model hook is called
    this.transitionTo('post', 1);
    ```


    This hook follows the asynchronous/promise semantics
    described in the documentation for `beforeModel`. In particular,
    if a promise returned from `model` fails, the error will be
    handled by the `error` hook on `Ember.Route`.

    Example

    ```javascript
    App.PostRoute = Ember.Route.extend({
      model: function(params) {
        return this.store.find('post', params.post_id);
      }
    });
    ```

    @method model
    @param {Object} params the parameters extracted from the URL
    @param {Transition} transition
    @return {Object|Promise} the model for this route. If
      a promise is returned, the transition will pause until
      the promise resolves, and the resolved value of the promise
      will be used as the model for this route.
  */
  model(params, transition) {
    var match, name, sawParams, value;
    var queryParams = get(this, '_qp.map');

    for (var prop in params) {
      if (prop === 'queryParams' || (queryParams && prop in queryParams)) {
        continue;
      }

      if (match = prop.match(/^(.*)_id$/)) {
        name = match[1];
        value = params[prop];
      }
      sawParams = true;
    }

    if (!name && sawParams) {
      return copy(params);
    } else if (!name) {
      if (transition.resolveIndex < 1) { return; }

      var parentModel = transition.state.handlerInfos[transition.resolveIndex-1].context;

      return parentModel;
    }

    return this.findModel(name, value);
  },

  /**
    @private
    @method deserialize
    @param {Object} params the parameters extracted from the URL
    @param {Transition} transition
    @return {Object|Promise} the model for this route.

    Router.js hook.
   */
  deserialize(params, transition) {
    return this.model(this.paramsFor(this.routeName), transition);
  },

  /**

    @method findModel
    @param {String} type the model type
    @param {Object} value the value passed to find
  */
  findModel() {
    var store = get(this, 'store');
    return store.find(...arguments);
  },

  /**
    Store property provides a hook for data persistence libraries to inject themselves.

    By default, this store property provides the exact same functionality previously
    in the model hook.

    Currently, the required interface is:

    `store.find(modelName, findArguments)`

    @method store
    @param {Object} store
  */
  store: computed(function() {
    var container = this.container;
    var routeName = this.routeName;
    var namespace = get(this, 'router.namespace');

    return {
      find(name, value) {
        var modelClass = container.lookupFactory(`model:${name}`);

        Ember.assert(
          `You used the dynamic segment ${name}_id in your route ${routeName}, but ${namespace}.${classify(name)} did not exist and you did not override your route's \`model\` hook.`, !!modelClass);

        if (!modelClass) { return; }

        Ember.assert(`${classify(name)} has no method \`find\`.`, typeof modelClass.find === 'function');

        return modelClass.find(value);
      }
    };
  }),

  /**
    A hook you can implement to convert the route's model into parameters
    for the URL.

    ```javascript
    App.Router.map(function() {
      this.resource('post', { path: '/posts/:post_id' });
    });

    App.PostRoute = Ember.Route.extend({
      model: function(params) {
        // the server returns `{ id: 12 }`
        return Ember.$.getJSON('/posts/' + params.post_id);
      },

      serialize: function(model) {
        // this will make the URL `/posts/12`
        return { post_id: model.id };
      }
    });
    ```

    The default `serialize` method will insert the model's `id` into the
    route's dynamic segment (in this case, `:post_id`) if the segment contains '_id'.
    If the route has multiple dynamic segments or does not contain '_id', `serialize`
    will return `Ember.getProperties(model, params)`

    This method is called when `transitionTo` is called with a context
    in order to populate the URL.

    @method serialize
    @param {Object} model the routes model
    @param {Array} params an Array of parameter names for the current
      route (in the example, `['post_id']`.
    @return {Object} the serialized parameters
  */
  serialize(model, params) {
    if (params.length < 1) { return; }
    if (!model) { return; }

    var name = params[0];
    var object = {};

    if (params.length === 1) {
      if (name in model) {
        object[name] = get(model, name);
      } else if (/_id$/.test(name)) {
        object[name] = get(model, "id");
      }
    } else {
      object = getProperties(model, params);
    }

    return object;
  },

  /**
    A hook you can use to setup the controller for the current route.

    This method is called with the controller for the current route and the
    model supplied by the `model` hook.

    By default, the `setupController` hook sets the `model` property of
    the controller to the `model`.

    If you implement the `setupController` hook in your Route, it will
    prevent this default behavior. If you want to preserve that behavior
    when implementing your `setupController` function, make sure to call
    `_super`:

    ```javascript
    App.PhotosRoute = Ember.Route.extend({
      model: function() {
        return this.store.find('photo');
      },

      setupController: function (controller, model) {
        // Call _super for default behavior
        this._super(controller, model);
        // Implement your custom setup after
        this.controllerFor('application').set('showingPhotos', true);
      }
    });
    ```

    This means that your template will get a proxy for the model as its
    context, and you can act as though the model itself was the context.

    The provided controller will be one resolved based on the name
    of this route.

    If no explicit controller is defined, Ember will automatically create
    an appropriate controller for the model.

    * if the model is an `Ember.Array` (including record arrays from Ember
      Data), the controller is an `Ember.ArrayController`.
    * otherwise, the controller is an `Ember.ObjectController`.

    As an example, consider the router:

    ```javascript
    App.Router.map(function() {
      this.resource('post', { path: '/posts/:post_id' });
    });
    ```

    For the `post` route, a controller named `App.PostController` would
    be used if it is defined. If it is not defined, an `Ember.ObjectController`
    instance would be used.

    Example

    ```javascript
    App.PostRoute = Ember.Route.extend({
      setupController: function(controller, model) {
        controller.set('model', model);
      }
    });
    ```

    @method setupController
    @param {Controller} controller instance
    @param {Object} model
  */
  setupController(controller, context, transition) {
    if (controller && (context !== undefined)) {
      set(controller, 'model', context);
    }
  },

  /**
    Returns the controller for a particular route or name.

    The controller instance must already have been created, either through entering the
    associated route or using `generateController`.

    ```javascript
    App.PostRoute = Ember.Route.extend({
      setupController: function(controller, post) {
        this._super(controller, post);
        this.controllerFor('posts').set('currentPost', post);
      }
    });
    ```

    @method controllerFor
    @param {String} name the name of the route or controller
    @return {Ember.Controller}
  */
  controllerFor(name, _skipAssert) {
    var container = this.container;
    var route = container.lookup(`route:${name}`);
    var controller;

    if (route && route.controllerName) {
      name = route.controllerName;
    }

    controller = container.lookup(`controller:${name}`);

    // NOTE: We're specifically checking that skipAssert is true, because according
    //   to the old API the second parameter was model. We do not want people who
    //   passed a model to skip the assertion.
    Ember.assert(`The controller named '${name}' could not be found. Make sure that this route exists and has already been entered at least once. If you are accessing a controller not associated with a route, make sure the controller class is explicitly defined.`, controller || _skipAssert === true);

    return controller;
  },

  /**
    Generates a controller for a route.

    If the optional model is passed then the controller type is determined automatically,
    e.g., an ArrayController for arrays.

    Example

    ```javascript
    App.PostRoute = Ember.Route.extend({
      setupController: function(controller, post) {
        this._super(controller, post);
        this.generateController('posts', post);
      }
    });
    ```

    @method generateController
    @param {String} name the name of the controller
    @param {Object} model the model to infer the type of the controller (optional)
  */
  generateController(name, model) {
    var container = this.container;

    model = model || this.modelFor(name);

    return generateController(container, name, model);
  },

  /**
    Returns the model of a parent (or any ancestor) route
    in a route hierarchy.  During a transition, all routes
    must resolve a model object, and if a route
    needs access to a parent route's model in order to
    resolve a model (or just reuse the model from a parent),
    it can call `this.modelFor(theNameOfParentRoute)` to
    retrieve it.

    Example

    ```javascript
    App.Router.map(function() {
        this.resource('post', { path: '/post/:post_id' }, function() {
            this.resource('comments');
        });
    });

    App.CommentsRoute = Ember.Route.extend({
        afterModel: function() {
            this.set('post', this.modelFor('post'));
        }
    });
    ```

    @method modelFor
    @param {String} name the name of the route
    @return {Object} the model object
  */
  modelFor(name) {
    var route = this.container.lookup(`route:${name}`);
    var transition = this.router ? this.router.router.activeTransition : null;

    // If we are mid-transition, we want to try and look up
    // resolved parent contexts on the current transitionEvent.
    if (transition) {
      var modelLookupName = (route && route.routeName) || name;
      if (transition.resolvedModels.hasOwnProperty(modelLookupName)) {
        return transition.resolvedModels[modelLookupName];
      }
    }

    return route && route.currentModel;
  },

  /**
    A hook you can use to render the template for the current route.

    This method is called with the controller for the current route and the
    model supplied by the `model` hook. By default, it renders the route's
    template, configured with the controller for the route.

    This method can be overridden to set up and render additional or
    alternative templates.

    ```javascript
    App.PostsRoute = Ember.Route.extend({
      renderTemplate: function(controller, model) {
        var favController = this.controllerFor('favoritePost');

        // Render the `favoritePost` template into
        // the outlet `posts`, and display the `favoritePost`
        // controller.
        this.render('favoritePost', {
          outlet: 'posts',
          controller: favController
        });
      }
    });
    ```

    @method renderTemplate
    @param {Object} controller the route's controller
    @param {Object} model the route's model
  */
  renderTemplate(controller, model) {
    this.render();
  },

  /**
    `render` is used to render a template into a region of another template
    (indicated by an `{{outlet}}`). `render` is used both during the entry
    phase of routing (via the `renderTemplate` hook) and later in response to
    user interaction.

    For example, given the following minimal router and templates:

    ```javascript
    Router.map(function() {
      this.resource('photos');
    });
    ```

    ```handlebars
    <!-- application.hbs -->
    <div class='something-in-the-app-hbs'>
      {{outlet "anOutletName"}}
    </div>
    ```

    ```handlebars
    <!-- photos.hbs -->
    <h1>Photos</h1>
    ```

    You can render `photos.hbs` into the `"anOutletName"` outlet of
    `application.hbs` by calling `render`:

    ```javascript
    // posts route
    Ember.Route.extend({
      renderTemplate: function() {
        this.render('photos', {
          into: 'application',
          outlet: 'anOutletName'
        })
      }
    });
    ```

    `render` additionally allows you to supply which `view`, `controller`, and
    `model` objects should be loaded and associated with the rendered template.


    ```javascript
    // posts route
    Ember.Route.extend({
      renderTemplate: function(controller, model){
        this.render('posts', {    // the template to render, referenced by name
          into: 'application',    // the template to render into, referenced by name
          outlet: 'anOutletName', // the outlet inside `options.template` to render into.
          view: 'aViewName',      // the view to use for this template, referenced by name
          controller: 'someControllerName', // the controller to use for this template, referenced by name
          model: model            // the model to set on `options.controller`.
        })
      }
    });
    ```

    The string values provided for the template name, view, and controller
    will eventually pass through to the resolver for lookup. See
    Ember.Resolver for how these are mapped to JavaScript objects in your
    application.

    Not all options need to be passed to `render`. Default values will be used
    based on the name of the route specified in the router or the Route's
    `controllerName`, `viewName` and `templateName` properties.

    For example:

    ```javascript
    // router
    Router.map(function() {
      this.route('index');
      this.resource('post', { path: '/posts/:post_id' });
    });
    ```

    ```javascript
    // post route
    PostRoute = App.Route.extend({
      renderTemplate: function() {
        this.render(); // all defaults apply
      }
    });
    ```

    The name of the `PostRoute`, defined by the router, is `post`.

    The following equivalent default options will be applied when
    the Route calls `render`:

    ```javascript
    //
    this.render('post', {  // the template name associated with 'post' Route
      into: 'application', // the parent route to 'post' Route
      outlet: 'main',      // {{outlet}} and {{outlet 'main' are synonymous}},
      view: 'post',        // the view associated with the 'post' Route
      controller: 'post',  // the controller associated with the 'post' Route
    })
    ```

    By default the controller's `model` will be the route's model, so it does not
    need to be passed unless you wish to change which model is being used.

    @method render
    @param {String} name the name of the template to render
    @param {Object} [options] the options
    @param {String} [options.into] the template to render into,
                    referenced by name. Defaults to the parent template
    @param {String} [options.outlet] the outlet inside `options.template` to render into.
                    Defaults to 'main'
    @param {String|Object} [options.controller] the controller to use for this template,
                    referenced by name or as a controller instance. Defaults to the Route's paired controller
    @param {Object} [options.model] the model object to set on `options.controller`.
                    Defaults to the return value of the Route's model hook
  */
  render(_name, options) {
    Ember.assert("The name in the given arguments is undefined", arguments.length > 0 ? !isNone(arguments[0]) : true);

    var namePassed = typeof _name === 'string' && !!_name;
    var isDefaultRender = arguments.length === 0 || Ember.isEmpty(arguments[0]);
    var name;

    if (typeof _name === 'object' && !options) {
      name = this.routeName;
      options = _name;
    } else {
      name = _name;
    }

    var renderOptions = buildRenderOptions(this, namePassed, isDefaultRender, name, options);
    this.connections.push(renderOptions);
    run.once(this.router, '_setOutlets');
  },

  /**
    Disconnects a view that has been rendered into an outlet.

    You may pass any or all of the following options to `disconnectOutlet`:

    * `outlet`: the name of the outlet to clear (default: 'main')
    * `parentView`: the name of the view containing the outlet to clear
       (default: the view rendered by the parent route)

    Example:

    ```javascript
    App.ApplicationRoute = App.Route.extend({
      actions: {
        showModal: function(evt) {
          this.render(evt.modalName, {
            outlet: 'modal',
            into: 'application'
          });
        },
        hideModal: function(evt) {
          this.disconnectOutlet({
            outlet: 'modal',
            parentView: 'application'
          });
        }
      }
    });
    ```

    Alternatively, you can pass the `outlet` name directly as a string.

    Example:

    ```javascript
    hideModal: function(evt) {
      this.disconnectOutlet('modal');
    }
    ```

    @method disconnectOutlet
    @param {Object|String} options the options hash or outlet name
  */
  disconnectOutlet(options) {
    var outletName;
    var parentView;
    if (!options || typeof options === "string") {
      outletName = options;
    } else {
      outletName = options.outlet;
      parentView = options.parentView;
    }
    parentView = parentView && parentView.replace(/\//g, '.');
    outletName = outletName || 'main';
    this._disconnectOutlet(outletName, parentView);
    for (var i = 0; i < this.router.router.currentHandlerInfos.length; i++) {
      // This non-local state munging is sadly necessary to maintain
      // backward compatibility with our existing semantics, which allow
      // any route to disconnectOutlet things originally rendered by any
      // other route. This should all get cut in 2.0.
      this.router.router.
        currentHandlerInfos[i].handler._disconnectOutlet(outletName, parentView);
    }
  },

  _disconnectOutlet(outletName, parentView) {
    var parent = parentRoute(this);
    if (parent && parentView === parent.routeName) {
      parentView = undefined;
    }
    for (var i = 0; i < this.connections.length; i++) {
      var connection = this.connections[i];
      if (connection.outlet === outletName && connection.into === parentView) {
        // This neuters the disconnected outlet such that it doesn't
        // render anything, but it leaves an entry in the outlet
        // hierarchy so that any existing other renders that target it
        // don't suddenly blow up. They will still stick themselves
        // into its outlets, which won't render anywhere. All of this
        // statefulness should get the machete in 2.0.
        this.connections[i] = {
          into: connection.into,
          outlet: connection.outlet,
          name: connection.name
        };
        run.once(this.router, '_setOutlets');
      }
    }
  },

  willDestroy() {
    this.teardownViews();
  },

  /**
    @private

    @method teardownViews
  */
  teardownViews() {
    if (this.connections && this.connections.length > 0) {
      this.connections = [];
      run.once(this.router, '_setOutlets');
    }
  }
});

<<<<<<< HEAD
=======
Route.reopenClass({
  isRouteFactory: true
});

var defaultQPMeta = {
  qps: [],
  map: {},
  states: {}
};

>>>>>>> 444d3e19
function parentRoute(route) {
  var handlerInfo = handlerInfoFor(route, route.router.router.state.handlerInfos, -1);
  return handlerInfo && handlerInfo.handler;
}

function handlerInfoFor(route, handlerInfos, _offset) {
  if (!handlerInfos) { return; }

  var offset = _offset || 0;
  var current;
  for (var i=0, l=handlerInfos.length; i<l; i++) {
    current = handlerInfos[i].handler;
    if (current === route) { return handlerInfos[i+offset]; }
  }
}

function buildRenderOptions(route, namePassed, isDefaultRender, name, options) {
  var controller = options && options.controller;
  var templateName;
  var viewName;
  var ViewClass;
  var template;
  var LOG_VIEW_LOOKUPS = get(route.router, 'namespace.LOG_VIEW_LOOKUPS');
  var into = options && options.into && options.into.replace(/\//g, '.');
  var outlet = (options && options.outlet) || 'main';

  if (name) {
    name = name.replace(/\//g, '.');
    templateName = name;
  } else {
    name = route.routeName;
    templateName = route.templateName || name;
  }

  if (!controller) {
    if (namePassed) {
      controller = route.container.lookup(`controller:${name}`) || route.controllerName || route.routeName;
    } else {
      controller = route.controllerName || route.container.lookup(`controller:${name}`);
    }
  }

  if (typeof controller === 'string') {
    var controllerName = controller;
    controller = route.container.lookup(`controller:${controllerName}`);
    if (!controller) {
      throw new EmberError(`You passed \`controller: '${controllerName}'\` into the \`render\` method, but no such controller could be found.`);
    }
  }

  if (options && options.model) {
    controller.set('model', options.model);
  }

  viewName = options && options.view || namePassed && name || route.viewName || name;
  ViewClass = route.container.lookupFactory(`view:${viewName}`);
  template = route.container.lookup(`template:${templateName}`);
  if (!ViewClass && !template) {
    Ember.assert(`Could not find "${name}" template or view.`, isDefaultRender);
    if (LOG_VIEW_LOOKUPS) {
      var fullName = `template:${name}`;
      Ember.Logger.info(`Could not find "${name}" template or view. Nothing will be rendered`, { fullName: fullName });
    }
  }

  var parent;
  if (into && (parent = parentRoute(route)) && into === parentRoute(route).routeName) {
    into = undefined;
  }

  var renderOptions = {
    into: into,
    outlet: outlet,
    name: name,
    controller: controller,
    ViewClass: ViewClass,
    template: template
  };

  return renderOptions;
}

function getFullQueryParams(router, state) {
  if (state.fullQueryParams) { return state.fullQueryParams; }

  state.fullQueryParams = {};
  merge(state.fullQueryParams, state.queryParams);

  var targetRouteName = state.handlerInfos[state.handlerInfos.length-1].name;
  router._deserializeQueryParams(targetRouteName, state.fullQueryParams);
  return state.fullQueryParams;
}

function getQueryParamsFor(route, state) {
  state.queryParamsFor = state.queryParamsFor || {};
  var name = route.routeName;

  if (state.queryParamsFor[name]) { return state.queryParamsFor[name]; }

  var fullQueryParams = getFullQueryParams(route.router, state);

  var params = state.queryParamsFor[name] = {};

  // Copy over all the query params for this route/controller into params hash.
  var qpMeta = get(route, '_qp');
  var qps = qpMeta.qps;
  for (var i = 0, len = qps.length; i < len; ++i) {
    // Put deserialized qp on params hash.
    var qp = qps[i];

    var qpValueWasPassedIn = (qp.prop in fullQueryParams);
    params[qp.prop] = qpValueWasPassedIn ?
                      fullQueryParams[qp.prop] :
                      copyDefaultValue(qp.defaultValue);
  }

  return params;
}

function copyDefaultValue(value) {
  if (isArray(value)) {
    return Ember.A(value.slice());
  }
  return value;
}

/*
  Merges all query parameters from a controller with those from
  a route, returning a new object and avoiding any mutations to
  the existing objects.
*/
function mergeEachQueryParams(controllerQP, routeQP) {
  var keysMerged = {};

  // needs to be an Ember.Object to support
  // getting a query params property unknownProperty.
  // It'd be great to deprecate this for 2.0
  var qps = {};

  // first loop over all controller qps, merging them any matching route qps
  // into a new empty object to avoid mutating.
  for (var cqpName in controllerQP) {
    if (!controllerQP.hasOwnProperty(cqpName)) { continue; }

    var newControllerParameterConfiguration = {};
    merge(newControllerParameterConfiguration, controllerQP[cqpName], routeQP[cqpName]);

    qps[cqpName] = newControllerParameterConfiguration;

    // allows us to skip this QP when we check route QPs.
    keysMerged[cqpName] = true;
  }

  // loop over all route qps, skipping those that were merged in the first pass
  // because they also appear in controller qps
  for (var rqpName in routeQP) {
    if (!routeQP.hasOwnProperty(rqpName) || keysMerged[rqpName]) { continue; }

    var newRouteParameterConfiguration = {};
    merge(newRouteParameterConfiguration, routeQP[rqpName], controllerQP[rqpName]);
    qps[rqpName] = newRouteParameterConfiguration;
  }

  return qps;
}

function addQueryParamsObservers(controller, propNames) {
  forEach(propNames, function(prop) {
    controller.addObserver(prop + '.[]', controller, controller._qpChanged);
  });
}

export default Route;<|MERGE_RESOLUTION|>--- conflicted
+++ resolved
@@ -2029,19 +2029,11 @@
   }
 });
 
-<<<<<<< HEAD
-=======
+
 Route.reopenClass({
   isRouteFactory: true
 });
 
-var defaultQPMeta = {
-  qps: [],
-  map: {},
-  states: {}
-};
-
->>>>>>> 444d3e19
 function parentRoute(route) {
   var handlerInfo = handlerInfoFor(route, route.router.router.state.handlerInfos, -1);
   return handlerInfo && handlerInfo.handler;

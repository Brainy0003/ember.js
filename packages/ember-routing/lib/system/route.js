import Ember from "ember-metal/core"; // FEATURES, A, deprecate, assert, Logger
import EmberError from "ember-metal/error";
import { get } from "ember-metal/property_get";
import { set } from "ember-metal/property_set";
import getProperties from "ember-metal/get_properties";
import {
  forEach,
  replace
}from "ember-metal/enumerable_utils";
import isNone from "ember-metal/is_none";
import { computed } from "ember-metal/computed";
import merge from "ember-metal/merge";
import {
  isArray,
  typeOf
} from "ember-metal/utils";
import run from "ember-metal/run_loop";
import keys from "ember-metal/keys";
import copy from "ember-runtime/copy";
import {
  classify
} from "ember-runtime/system/string";
import EmberObject from "ember-runtime/system/object";
import Evented from "ember-runtime/mixins/evented";
import ActionHandler from "ember-runtime/mixins/action_handler";
import generateController from "ember-routing/system/generate_controller";
import { stashParamNames } from "ember-routing/utils";

var slice = Array.prototype.slice;

<<<<<<< HEAD
=======
function K() { return this; }

>>>>>>> fb30082a
/**
@module ember
@submodule ember-routing
*/

/**
  The `Ember.Route` class is used to define individual routes. Refer to
  the [routing guide](http://emberjs.com/guides/routing/) for documentation.

  @class Route
  @namespace Ember
  @extends Ember.Object
  @uses Ember.ActionHandler
*/
var Route = EmberObject.extend(ActionHandler, {
  /**
    Configuration hash for this route's queryParams. The possible
    configuration options and their defaults are as follows
    (assuming a query param whose URL key is `page`):

    ```javascript
    queryParams: {
      page: {
        // By default, controller query param properties don't
        // cause a full transition when they are changed, but
        // rather only cause the URL to update. Setting
        // `refreshModel` to true will cause an "in-place"
        // transition to occur, whereby the model hooks for
        // this route (and any child routes) will re-fire, allowing
        // you to reload models (e.g., from the server) using the
        // updated query param values.
        refreshModel: false,

        // By default, changes to controller query param properties
        // cause the URL to update via `pushState`, which means an
        // item will be added to the browser's history, allowing
        // you to use the back button to restore the app to the
        // previous state before the query param property was changed.
        // Setting `replace` to true will use `replaceState` (or its
        // hash location equivalent), which causes no browser history
        // item to be added. This options name and default value are
        // the same as the `link-to` helper's `replace` option.
        replace: false
      }
    }
    ```

    @property queryParams
    @for Ember.Route
    @type Hash
  */
  queryParams: {},

  /**
    @private

    @property _qp
  */
  _qp: computed(function() {
    var controllerName = this.controllerName || this.routeName;
    var controllerClass = this.container.lookupFactory('controller:' + controllerName);

    if (!controllerClass) {
      return defaultQPMeta;
    }

    var controllerProto = controllerClass.proto();
    var qpProps = get(controllerProto, '_normalizedQueryParams');
    var cacheMeta = get(controllerProto, '_cacheMeta');

    var qps = [], map = {}, self = this;
    for (var propName in qpProps) {
      if (!qpProps.hasOwnProperty(propName)) { continue; }

      var desc = qpProps[propName];
      var urlKey = desc.as || this.serializeQueryParamKey(propName);
      var defaultValue = get(controllerProto, propName);

      if (isArray(defaultValue)) {
        defaultValue = Ember.A(defaultValue.slice());
      }

      var type = typeOf(defaultValue);
      var defaultValueSerialized = this.serializeQueryParam(defaultValue, urlKey, type);
      var fprop = controllerName + ':' + propName;
      var qp = {
        def: defaultValue,
        sdef: defaultValueSerialized,
        type: type,
        urlKey: urlKey,
        prop: propName,
        fprop: fprop,
        ctrl: controllerName,
        cProto: controllerProto,
        svalue: defaultValueSerialized,
        cacheType: desc.scope,
        route: this,
        cacheMeta: cacheMeta[propName]
      };

      map[propName] = map[urlKey] = map[fprop] = qp;
      qps.push(qp);
    }

    return {
      qps: qps,
      map: map,
      states: {
        active: function(controller, prop) {
          return self._activeQPChanged(controller, map[prop]);
        },
        allowOverrides: function(controller, prop) {
          return self._updatingQPChanged(controller, map[prop]);
        },
        changingKeys: function(controller, prop) {
          return self._updateSerializedQPValue(controller, map[prop]);
        }
      }
    };
  }),

  /**
    @private

    @property _names
  */
  _names: null,

  /**
    @private

    @method _stashNames
  */
  _stashNames: function(_handlerInfo, dynamicParent) {
    var handlerInfo = _handlerInfo;
    if (this._names) { return; }
    var names = this._names = handlerInfo._names;

    if (!names.length) {
      handlerInfo = dynamicParent;
      names = handlerInfo && handlerInfo._names || [];
    }

    var qps = get(this, '_qp.qps');
    var len = qps.length;

    var namePaths = new Array(names.length);
    for (var a = 0, nlen = names.length; a < nlen; ++a) {
      namePaths[a] = handlerInfo.name + '.' + names[a];
    }

    for (var i = 0; i < len; ++i) {
      var qp = qps[i];
      var cacheMeta = qp.cacheMeta;
      if (cacheMeta.scope === 'model') {
        cacheMeta.parts = namePaths;
      }
      cacheMeta.prefix = qp.ctrl;
    }
  },

  /**
    @private

    @property _updateSerializedQPValue
  */
  _updateSerializedQPValue: function(controller, qp) {
    var value = get(controller, qp.prop);
    qp.svalue = this.serializeQueryParam(value, qp.urlKey, qp.type);
  },

  /**
    @private

    @property _activeQPChanged
  */
  _activeQPChanged: function(controller, qp) {
    var value = get(controller, qp.prop);
    this.router._queuedQPChanges[qp.fprop] = value;
    run.once(this, this._fireQueryParamTransition);
  },

  /**
    @private
    @method _updatingQPChanged
  */
  _updatingQPChanged: function(controller, qp) {
    var router = this.router;
    if (!router._qpUpdates) {
      router._qpUpdates = {};
    }
    router._qpUpdates[qp.urlKey] = true;
  },

  mergedProperties: ['events', 'queryParams'],

  /**
    Retrieves parameters, for current route using the state.params
    variable and getQueryParamsFor, using the supplied routeName.

    @method paramsFor
    @param {String} routename

  */
  paramsFor: function(name) {
    var route = this.container.lookup('route:' + name);

    if (!route) {
      return {};
    }

    var transition = this.router.router.activeTransition;
    var state = transition ? transition.state : this.router.router.state;

    var params = {};
    merge(params, state.params[name]);
    merge(params, getQueryParamsFor(route, state));

    return params;
  },

  /**
    Serializes the query parameter key

    @method serializeQueryParamKey
    @param {String} controllerPropertyName
  */
  serializeQueryParamKey: function(controllerPropertyName) {
    return controllerPropertyName;
  },

  /**
    Serializes value of the query parameter based on defaultValueType

    @method serializeQueryParam
    @param {Object} value
    @param {String} urlKey
    @param {String} defaultValueType
  */
  serializeQueryParam: function(value, urlKey, defaultValueType) {
    // urlKey isn't used here, but anyone overriding
    // can use it to provide serialization specific
    // to a certain query param.
    if (defaultValueType === 'array') {
      return JSON.stringify(value);
    }
    return '' + value;
  },

  /**
    Deserializes value of the query parameter based on defaultValueType

    @method deserializeQueryParam
    @param {Object} value
    @param {String} urlKey
    @param {String} defaultValueType
  */
  deserializeQueryParam: function(value, urlKey, defaultValueType) {
    // urlKey isn't used here, but anyone overriding
    // can use it to provide deserialization specific
    // to a certain query param.

    // Use the defaultValueType of the default value (the initial value assigned to a
    // controller query param property), to intelligently deserialize and cast.
    if (defaultValueType === 'boolean') {
      return (value === 'true') ? true : false;
    } else if (defaultValueType === 'number') {
      return (Number(value)).valueOf();
    } else if (defaultValueType === 'array') {
      return Ember.A(JSON.parse(value));
    }
    return value;
  },


  /**
    @private
    @property _fireQueryParamTransition
  */
  _fireQueryParamTransition: function() {
    this.transitionTo({ queryParams: this.router._queuedQPChanges });
    this.router._queuedQPChanges = {};
  },

  /**
    @private

    @property _optionsForQueryParam
  */
  _optionsForQueryParam: function(qp) {
    return get(this, 'queryParams.' + qp.urlKey) || get(this, 'queryParams.' + qp.prop) || {};
  },

  /**
    A hook you can use to reset controller values either when the model
    changes or the route is exiting.

    ```javascript
    App.ArticlesRoute = Ember.Route.extend({
      // ...

      resetController: function (controller, isExiting, transition) {
        if (isExiting) {
          controller.set('page', 1);
        }
      }
    });
    ```

    @method resetController
    @param {Controller} controller instance
    @param {Boolean} isExiting
    @param {Object} transition
    @since 1.7.0
  */
  resetController: K,

  /**
    @private

    @method exit
  */
  exit: function() {
    this.deactivate();
    if (Ember.FEATURES.isEnabled("ember-routing-fire-activate-deactivate-events")) {
      this.trigger('deactivate');
    }
    this.teardownViews();
  },

  /**
    @private

    @method _reset
    @since 1.7.0
  */
  _reset: function(isExiting, transition) {
    var controller = this.controller;

    controller._qpDelegate = get(this, '_qp.states.inactive');

    this.resetController(controller, isExiting, transition);
  },

  /**
    @private

    @method enter
  */
  enter: function() {
    this.activate();
    if (Ember.FEATURES.isEnabled("ember-routing-fire-activate-deactivate-events")) {
      this.trigger('activate');
    }
  },

  /**
    The name of the view to use by default when rendering this routes template.

    When rendering a template, the route will, by default, determine the
    template and view to use from the name of the route itself. If you need to
    define a specific view, set this property.

    This is useful when multiple routes would benefit from using the same view
    because it doesn't require a custom `renderTemplate` method. For example,
    the following routes will all render using the `App.PostsListView` view:

    ```javascript
    var PostsList = Ember.Route.extend({
      viewName: 'postsList'
    });

    App.PostsIndexRoute = PostsList.extend();
    App.PostsArchivedRoute = PostsList.extend();
    ```

    @property viewName
    @type String
    @default null
    @since 1.4.0
  */
  viewName: null,

  /**
    The name of the template to use by default when rendering this routes
    template.

    This is similar with `viewName`, but is useful when you just want a custom
    template without a view.

    ```javascript
    var PostsList = Ember.Route.extend({
      templateName: 'posts/list'
    });

    App.PostsIndexRoute = PostsList.extend();
    App.PostsArchivedRoute = PostsList.extend();
    ```

    @property templateName
    @type String
    @default null
    @since 1.4.0
  */
  templateName: null,

  /**
    The name of the controller to associate with this route.

    By default, Ember will lookup a route's controller that matches the name
    of the route (i.e. `App.PostController` for `App.PostRoute`). However,
    if you would like to define a specific controller to use, you can do so
    using this property.

    This is useful in many ways, as the controller specified will be:

    * passed to the `setupController` method.
    * used as the controller for the view being rendered by the route.
    * returned from a call to `controllerFor` for the route.

    @property controllerName
    @type String
    @default null
    @since 1.4.0
  */
  controllerName: null,

  /**
    The `willTransition` action is fired at the beginning of any
    attempted transition with a `Transition` object as the sole
    argument. This action can be used for aborting, redirecting,
    or decorating the transition from the currently active routes.

    A good example is preventing navigation when a form is
    half-filled out:

    ```javascript
    App.ContactFormRoute = Ember.Route.extend({
      actions: {
        willTransition: function(transition) {
          if (this.controller.get('userHasEnteredData')) {
            this.controller.displayNavigationConfirm();
            transition.abort();
          }
        }
      }
    });
    ```

    You can also redirect elsewhere by calling
    `this.transitionTo('elsewhere')` from within `willTransition`.
    Note that `willTransition` will not be fired for the
    redirecting `transitionTo`, since `willTransition` doesn't
    fire when there is already a transition underway. If you want
    subsequent `willTransition` actions to fire for the redirecting
    transition, you must first explicitly call
    `transition.abort()`.

    @event willTransition
    @param {Transition} transition
  */

  /**
    The `didTransition` action is fired after a transition has
    successfully been completed. This occurs after the normal model
    hooks (`beforeModel`, `model`, `afterModel`, `setupController`)
    have resolved. The `didTransition` action has no arguments,
    however, it can be useful for tracking page views or resetting
    state on the controller.

    ```javascript
    App.LoginRoute = Ember.Route.extend({
      actions: {
        didTransition: function() {
          this.controller.get('errors.base').clear();
          return true; // Bubble the didTransition event
        }
      }
    });
    ```

    @event didTransition
    @since 1.2.0
  */

  /**
    The `loading` action is fired on the route when a route's `model`
    hook returns a promise that is not already resolved. The current
    `Transition` object is the first parameter and the route that
    triggered the loading event is the second parameter.

    ```javascript
    App.ApplicationRoute = Ember.Route.extend({
      actions: {
        loading: function(transition, route) {
          var view = Ember.View.create({
            classNames: ['app-loading']
          })
          .append();

          this.router.one('didTransition', function() {
            view.destroy();
          });

          return true; // Bubble the loading event
        }
      }
    });
    ```

    @event loading
    @param {Transition} transition
    @param {Ember.Route} route The route that triggered the loading event
    @since 1.2.0
  */

  /**
    When attempting to transition into a route, any of the hooks
    may return a promise that rejects, at which point an `error`
    action will be fired on the partially-entered routes, allowing
    for per-route error handling logic, or shared error handling
    logic defined on a parent route.

    Here is an example of an error handler that will be invoked
    for rejected promises from the various hooks on the route,
    as well as any unhandled errors from child routes:

    ```javascript
    App.AdminRoute = Ember.Route.extend({
      beforeModel: function() {
        return Ember.RSVP.reject('bad things!');
      },

      actions: {
        error: function(error, transition) {
          // Assuming we got here due to the error in `beforeModel`,
          // we can expect that error === "bad things!",
          // but a promise model rejecting would also
          // call this hook, as would any errors encountered
          // in `afterModel`.

          // The `error` hook is also provided the failed
          // `transition`, which can be stored and later
          // `.retry()`d if desired.

          this.transitionTo('login');
        }
      }
    });
    ```

    `error` actions that bubble up all the way to `ApplicationRoute`
    will fire a default error handler that logs the error. You can
    specify your own global default error handler by overriding the
    `error` handler on `ApplicationRoute`:

    ```javascript
    App.ApplicationRoute = Ember.Route.extend({
      actions: {
        error: function(error, transition) {
          this.controllerFor('banner').displayError(error.message);
        }
      }
    });
    ```
    @event error
    @param {Error} error
    @param {Transition} transition
  */

  /**
    The controller associated with this route.

    Example

    ```javascript
    App.FormRoute = Ember.Route.extend({
      actions: {
        willTransition: function(transition) {
          if (this.controller.get('userHasEnteredData') &&
              !confirm('Are you sure you want to abandon progress?')) {
            transition.abort();
          } else {
            // Bubble the `willTransition` action so that
            // parent routes can decide whether or not to abort.
            return true;
          }
        }
      }
    });
    ```

    @property controller
    @type Ember.Controller
    @since 1.6.0
  */

  _actions: {

    queryParamsDidChange: function(changed, totalPresent, removed) {
      var qpMap = this.get('_qp').map;

      var totalChanged = keys(changed).concat(keys(removed));
      for (var i = 0, len = totalChanged.length; i < len; ++i) {
        var qp = qpMap[totalChanged[i]];
        if (qp && get(this._optionsForQueryParam(qp), 'refreshModel')) {
          this.refresh();
        }
      }

      return true;
    },

    finalizeQueryParamChange: function(params, finalParams, transition) {
      if (this.routeName !== 'application') { return true; }

      // Transition object is absent for intermediate transitions.
      if (!transition) { return; }

      var handlerInfos = transition.state.handlerInfos;
      var router = this.router;
      var qpMeta = router._queryParamsFor(handlerInfos[handlerInfos.length-1].name);
      var changes = router._qpUpdates;
      var replaceUrl;

      stashParamNames(router, handlerInfos);

      for (var i = 0, len = qpMeta.qps.length; i < len; ++i) {
        var qp = qpMeta.qps[i];
        var route = qp.route;
        var controller = route.controller;
        var presentKey = qp.urlKey in params && qp.urlKey;

        // Do a reverse lookup to see if the changed query
        // param URL key corresponds to a QP property on
        // this controller.
        var value, svalue;
        if (changes && qp.urlKey in changes) {
          // Value updated in/before setupController
          value = get(controller, qp.prop);
          svalue = route.serializeQueryParam(value, qp.urlKey, qp.type);
        } else {
          if (presentKey) {
            svalue = params[presentKey];
            value = route.deserializeQueryParam(svalue, qp.urlKey, qp.type);
          } else {
            // No QP provided; use default value.
            svalue = qp.sdef;
            value = copyDefaultValue(qp.def);
          }
        }

        controller._qpDelegate = get(this, '_qp.states.inactive');

        var thisQueryParamChanged = (svalue !== qp.svalue);
        if (thisQueryParamChanged) {
          if (transition.queryParamsOnly && replaceUrl !== false) {
            var options = route._optionsForQueryParam(qp);
            var replaceConfigValue = get(options, 'replace');
            if (replaceConfigValue) {
              replaceUrl = true;
            } else if (replaceConfigValue === false) {
              // Explicit pushState wins over any other replaceStates.
              replaceUrl = false;
            }
          }

          set(controller, qp.prop, value);
        }

        // Stash current serialized value of controller.
        qp.svalue = svalue;

        var thisQueryParamHasDefaultValue = (qp.sdef === svalue);
        if (!thisQueryParamHasDefaultValue) {
          finalParams.push({
            value: svalue,
            visible: true,
            key: presentKey || qp.urlKey
          });
        }
      }

      if (replaceUrl) {
        transition.method('replace');
      }

      forEach(qpMeta.qps, function(qp) {
        var routeQpMeta = get(qp.route, '_qp');
        var finalizedController = qp.route.controller;
        finalizedController._qpDelegate = get(routeQpMeta, 'states.active');
      });

      router._qpUpdates = null;
    }
  },

  /**
    @deprecated

    Please use `actions` instead.
    @method events
  */
  events: null,

  /**
    This hook is executed when the router completely exits this route. It is
    not executed when the model for the route changes.

    @method deactivate
  */
  deactivate: K,

  /**
    This hook is executed when the router enters the route. It is not executed
    when the model for the route changes.

    @method activate
  */
  activate: K,

  /**
    Transition the application into another route. The route may
    be either a single route or route path:

    ```javascript
    this.transitionTo('blogPosts');
    this.transitionTo('blogPosts.recentEntries');
    ```

    Optionally supply a model for the route in question. The model
    will be serialized into the URL using the `serialize` hook of
    the route:

    ```javascript
    this.transitionTo('blogPost', aPost);
    ```

    If a literal is passed (such as a number or a string), it will
    be treated as an identifier instead. In this case, the `model`
    hook of the route will be triggered:

    ```javascript
    this.transitionTo('blogPost', 1);
    ```

    Multiple models will be applied last to first recursively up the
    resource tree.

    ```javascript
    App.Router.map(function() {
      this.resource('blogPost', { path:':blogPostId' }, function() {
        this.resource('blogComment', { path: ':blogCommentId' });
      });
    });

    this.transitionTo('blogComment', aPost, aComment);
    this.transitionTo('blogComment', 1, 13);
    ```

    It is also possible to pass a URL (a string that starts with a
    `/`). This is intended for testing and debugging purposes and
    should rarely be used in production code.

    ```javascript
    this.transitionTo('/');
    this.transitionTo('/blog/post/1/comment/13');
    ```

    See also 'replaceWith'.

    Simple Transition Example

    ```javascript
    App.Router.map(function() {
      this.route('index');
      this.route('secret');
      this.route('fourOhFour', { path: '*:' });
    });

    App.IndexRoute = Ember.Route.extend({
      actions: {
        moveToSecret: function(context) {
          if (authorized()) {
            this.transitionTo('secret', context);
          } else {
            this.transitionTo('fourOhFour');
          }
        }
      }
    });
    ```

    Transition to a nested route

    ```javascript
    App.Router.map(function() {
      this.resource('articles', { path: '/articles' }, function() {
        this.route('new');
      });
    });

    App.IndexRoute = Ember.Route.extend({
      actions: {
        transitionToNewArticle: function() {
          this.transitionTo('articles.new');
        }
      }
    });
    ```

    Multiple Models Example

    ```javascript
    App.Router.map(function() {
      this.route('index');

      this.resource('breakfast', { path: ':breakfastId' }, function() {
        this.resource('cereal', { path: ':cerealId' });
      });
    });

    App.IndexRoute = Ember.Route.extend({
      actions: {
        moveToChocolateCereal: function() {
          var cereal = { cerealId: 'ChocolateYumminess' };
          var breakfast = { breakfastId: 'CerealAndMilk' };

          this.transitionTo('cereal', breakfast, cereal);
        }
      }
    });
    ```

    @method transitionTo
    @param {String} name the name of the route or a URL
    @param {...Object} models the model(s) or identifier(s) to be used while
      transitioning to the route.
    @return {Transition} the transition object associated with this
      attempted transition
  */
  transitionTo: function(name, context) {
    var router = this.router;
    return router.transitionTo.apply(router, arguments);
  },

  /**
    Perform a synchronous transition into another route without attempting
    to resolve promises, update the URL, or abort any currently active
    asynchronous transitions (i.e. regular transitions caused by
    `transitionTo` or URL changes).

    This method is handy for performing intermediate transitions on the
    way to a final destination route, and is called internally by the
    default implementations of the `error` and `loading` handlers.

    @method intermediateTransitionTo
    @param {String} name the name of the route
    @param {...Object} models the model(s) to be used while transitioning
    to the route.
    @since 1.2.0
   */
  intermediateTransitionTo: function() {
    var router = this.router;
    router.intermediateTransitionTo.apply(router, arguments);
  },

  /**
    Refresh the model on this route and any child routes, firing the
    `beforeModel`, `model`, and `afterModel` hooks in a similar fashion
    to how routes are entered when transitioning in from other route.
    The current route params (e.g. `article_id`) will be passed in
    to the respective model hooks, and if a different model is returned,
    `setupController` and associated route hooks will re-fire as well.

    An example usage of this method is re-querying the server for the
    latest information using the same parameters as when the route
    was first entered.

    Note that this will cause `model` hooks to fire even on routes
    that were provided a model object when the route was initially
    entered.

    @method refresh
    @return {Transition} the transition object associated with this
      attempted transition
    @since 1.4.0
   */
  refresh: function() {
    return this.router.router.refresh(this);
  },

  /**
    Transition into another route while replacing the current URL, if possible.
    This will replace the current history entry instead of adding a new one.
    Beside that, it is identical to `transitionTo` in all other respects. See
    'transitionTo' for additional information regarding multiple models.

    Example

    ```javascript
    App.Router.map(function() {
      this.route('index');
      this.route('secret');
    });

    App.SecretRoute = Ember.Route.extend({
      afterModel: function() {
        if (!authorized()){
          this.replaceWith('index');
        }
      }
    });
    ```

    @method replaceWith
    @param {String} name the name of the route or a URL
    @param {...Object} models the model(s) or identifier(s) to be used while
      transitioning to the route.
    @return {Transition} the transition object associated with this
      attempted transition
  */
  replaceWith: function() {
    var router = this.router;
    return router.replaceWith.apply(router, arguments);
  },

  /**
    Sends an action to the router, which will delegate it to the currently
    active route hierarchy per the bubbling rules explained under `actions`.

    Example

    ```javascript
    App.Router.map(function() {
      this.route("index");
    });

    App.ApplicationRoute = Ember.Route.extend({
      actions: {
        track: function(arg) {
          console.log(arg, 'was clicked');
        }
      }
    });

    App.IndexRoute = Ember.Route.extend({
      actions: {
        trackIfDebug: function(arg) {
          if (debug) {
            this.send('track', arg);
          }
        }
      }
    });
    ```

    @method send
    @param {String} name the name of the action to trigger
    @param {...*} args
  */
  send: function() {
    if (this.router || !Ember.testing) {
      this.router.send.apply(this.router, arguments);
    } else {
      var name = arguments[0];
      var args = slice.call(arguments, 1);
      var action = this._actions[name];
      if (action) {
        return this._actions[name].apply(this, args);
      }
    }
  },

  /**
    This hook is the entry point for router.js

    @private
    @method setup
  */
  setup: function(context, transition) {
    var controllerName = this.controllerName || this.routeName;
    var controller = this.controllerFor(controllerName, true);

    if (!controller) {
      controller =  this.generateController(controllerName, context);
    }

    // Assign the route's controller so that it can more easily be
    // referenced in action handlers
    this.controller = controller;

    if (this.setupControllers) {
      Ember.deprecate("Ember.Route.setupControllers is deprecated. Please use Ember.Route.setupController(controller, model) instead.");
      this.setupControllers(controller, context);
    } else {
      var states = get(this, '_qp.states');
      if (transition) {
        // Update the model dep values used to calculate cache keys.
        stashParamNames(this.router, transition.state.handlerInfos);
        controller._qpDelegate = states.changingKeys;
        controller._updateCacheParams(transition.params);
      }
      controller._qpDelegate = states.allowOverrides;

      if (transition) {
        var qpValues = getQueryParamsFor(this, transition.state);
        controller.setProperties(qpValues);
      }

      this.setupController(controller, context, transition);
    }

    if (this.renderTemplates) {
      Ember.deprecate("Ember.Route.renderTemplates is deprecated. Please use Ember.Route.renderTemplate(controller, model) instead.");
      this.renderTemplates(context);
    } else {
      this.renderTemplate(controller, context);
    }
  },

  /**
    This hook is the first of the route entry validation hooks
    called when an attempt is made to transition into a route
    or one of its children. It is called before `model` and
    `afterModel`, and is appropriate for cases when:

    1) A decision can be made to redirect elsewhere without
       needing to resolve the model first.
    2) Any async operations need to occur first before the
       model is attempted to be resolved.

    This hook is provided the current `transition` attempt
    as a parameter, which can be used to `.abort()` the transition,
    save it for a later `.retry()`, or retrieve values set
    on it from a previous hook. You can also just call
    `this.transitionTo` to another route to implicitly
    abort the `transition`.

    You can return a promise from this hook to pause the
    transition until the promise resolves (or rejects). This could
    be useful, for instance, for retrieving async code from
    the server that is required to enter a route.

    ```javascript
    App.PostRoute = Ember.Route.extend({
      beforeModel: function(transition) {
        if (!App.Post) {
          return Ember.$.getScript('/models/post.js');
        }
      }
    });
    ```

    If `App.Post` doesn't exist in the above example,
    `beforeModel` will use jQuery's `getScript`, which
    returns a promise that resolves after the server has
    successfully retrieved and executed the code from the
    server. Note that if an error were to occur, it would
    be passed to the `error` hook on `Ember.Route`, but
    it's also possible to handle errors specific to
    `beforeModel` right from within the hook (to distinguish
    from the shared error handling behavior of the `error`
    hook):

    ```javascript
    App.PostRoute = Ember.Route.extend({
      beforeModel: function(transition) {
        if (!App.Post) {
          var self = this;
          return Ember.$.getScript('post.js').then(null, function(e) {
            self.transitionTo('help');

            // Note that the above transitionTo will implicitly
            // halt the transition. If you were to return
            // nothing from this promise reject handler,
            // according to promise semantics, that would
            // convert the reject into a resolve and the
            // transition would continue. To propagate the
            // error so that it'd be handled by the `error`
            // hook, you would have to either
            return Ember.RSVP.reject(e);
          });
        }
      }
    });
    ```

    @method beforeModel
    @param {Transition} transition
    @param {Object} queryParams the active query params for this route
    @return {Promise} if the value returned from this hook is
      a promise, the transition will pause until the transition
      resolves. Otherwise, non-promise return values are not
      utilized in any way.
  */
  beforeModel: K,

  /**
    This hook is called after this route's model has resolved.
    It follows identical async/promise semantics to `beforeModel`
    but is provided the route's resolved model in addition to
    the `transition`, and is therefore suited to performing
    logic that can only take place after the model has already
    resolved.

    ```javascript
    App.PostsRoute = Ember.Route.extend({
      afterModel: function(posts, transition) {
        if (posts.get('length') === 1) {
          this.transitionTo('post.show', posts.get('firstObject'));
        }
      }
    });
    ```

    Refer to documentation for `beforeModel` for a description
    of transition-pausing semantics when a promise is returned
    from this hook.

    @method afterModel
    @param {Object} resolvedModel the value returned from `model`,
      or its resolved value if it was a promise
    @param {Transition} transition
    @param {Object} queryParams the active query params for this handler
    @return {Promise} if the value returned from this hook is
      a promise, the transition will pause until the transition
      resolves. Otherwise, non-promise return values are not
      utilized in any way.
   */
  afterModel: K,

  /**
    A hook you can implement to optionally redirect to another route.

    If you call `this.transitionTo` from inside of this hook, this route
    will not be entered in favor of the other hook.

    `redirect` and `afterModel` behave very similarly and are
    called almost at the same time, but they have an important
    distinction in the case that, from one of these hooks, a
    redirect into a child route of this route occurs: redirects
    from `afterModel` essentially invalidate the current attempt
    to enter this route, and will result in this route's `beforeModel`,
    `model`, and `afterModel` hooks being fired again within
    the new, redirecting transition. Redirects that occur within
    the `redirect` hook, on the other hand, will _not_ cause
    these hooks to be fired again the second time around; in
    other words, by the time the `redirect` hook has been called,
    both the resolved model and attempted entry into this route
    are considered to be fully validated.

    @method redirect
    @param {Object} model the model for this route
    @param {Transition} transition the transition object associated with the current transition
  */
  redirect: K,

  /**
    Called when the context is changed by router.js.

    @private
    @method contextDidChange
  */
  contextDidChange: function() {
    this.currentModel = this.context;
  },

  /**
    A hook you can implement to convert the URL into the model for
    this route.

    ```javascript
    App.Router.map(function() {
      this.resource('post', { path: '/posts/:post_id' });
    });
    ```

    The model for the `post` route is `store.find('post', params.post_id)`.

    By default, if your route has a dynamic segment ending in `_id`:

    * The model class is determined from the segment (`post_id`'s
      class is `App.Post`)
    * The find method is called on the model class with the value of
      the dynamic segment.

    Note that for routes with dynamic segments, this hook is not always
    executed. If the route is entered through a transition (e.g. when
    using the `link-to` Handlebars helper or the `transitionTo` method
    of routes), and a model context is already provided this hook
    is not called.

    A model context does not include a primitive string or number,
    which does cause the model hook to be called.

    Routes without dynamic segments will always execute the model hook.

    ```javascript
    // no dynamic segment, model hook always called
    this.transitionTo('posts');

    // model passed in, so model hook not called
    thePost = store.find('post', 1);
    this.transitionTo('post', thePost);

    // integer passed in, model hook is called
    this.transitionTo('post', 1);
    ```


    This hook follows the asynchronous/promise semantics
    described in the documentation for `beforeModel`. In particular,
    if a promise returned from `model` fails, the error will be
    handled by the `error` hook on `Ember.Route`.

    Example

    ```javascript
    App.PostRoute = Ember.Route.extend({
      model: function(params) {
        return this.store.find('post', params.post_id);
      }
    });
    ```

    @method model
    @param {Object} params the parameters extracted from the URL
    @param {Transition} transition
    @param {Object} queryParams the query params for this route
    @return {Object|Promise} the model for this route. If
      a promise is returned, the transition will pause until
      the promise resolves, and the resolved value of the promise
      will be used as the model for this route.
  */
  model: function(params, transition) {
    var match, name, sawParams, value;

    var queryParams = get(this, '_qp.map');

    for (var prop in params) {
      if (prop === 'queryParams' || (queryParams && prop in queryParams)) {
        continue;
      }

      if (match = prop.match(/^(.*)_id$/)) {
        name = match[1];
        value = params[prop];
      }
      sawParams = true;
    }

    if (!name && sawParams) { return copy(params); }
    else if (!name) {
      if (transition.resolveIndex < 1) { return; }

      var parentModel = transition.state.handlerInfos[transition.resolveIndex-1].context;

      return parentModel;
    }

    return this.findModel(name, value);
  },

  /**
    @private
    @method deserialize
    @param {Object} params the parameters extracted from the URL
    @param {Transition} transition
    @return {Object|Promise} the model for this route.

    Router.js hook.
   */
  deserialize: function(params, transition) {
    return this.model(this.paramsFor(this.routeName), transition);
  },

  /**

    @method findModel
    @param {String} type the model type
    @param {Object} value the value passed to find
  */
  findModel: function(){
    var store = get(this, 'store');
    return store.find.apply(store, arguments);
  },

  /**
    Store property provides a hook for data persistence libraries to inject themselves.

    By default, this store property provides the exact same functionality previously
    in the model hook.

    Currently, the required interface is:

    `store.find(modelName, findArguments)`

    @method store
    @param {Object} store
  */
  store: computed(function(){
    var container = this.container;
    var routeName = this.routeName;
    var namespace = get(this, 'router.namespace');

    return {
      find: function(name, value) {
        var modelClass = container.lookupFactory('model:' + name);

        Ember.assert("You used the dynamic segment " + name + "_id in your route " +
                     routeName + ", but " + namespace + "." + classify(name) +
                     " did not exist and you did not override your route's `model` " +
                     "hook.", !!modelClass);

        if (!modelClass) { return; }

        Ember.assert(classify(name) + ' has no method `find`.', typeof modelClass.find === 'function');

        return modelClass.find(value);
      }
    };
  }),

  /**
    A hook you can implement to convert the route's model into parameters
    for the URL.

    ```javascript
    App.Router.map(function() {
      this.resource('post', { path: '/posts/:post_id' });
    });

    App.PostRoute = Ember.Route.extend({
      model: function(params) {
        // the server returns `{ id: 12 }`
        return Ember.$.getJSON('/posts/' + params.post_id);
      },

      serialize: function(model) {
        // this will make the URL `/posts/12`
        return { post_id: model.id };
      }
    });
    ```

    The default `serialize` method will insert the model's `id` into the
    route's dynamic segment (in this case, `:post_id`) if the segment contains '_id'.
    If the route has multiple dynamic segments or does not contain '_id', `serialize`
    will return `Ember.getProperties(model, params)`

    This method is called when `transitionTo` is called with a context
    in order to populate the URL.

    @method serialize
    @param {Object} model the route's model
    @param {Array} params an Array of parameter names for the current
      route (in the example, `['post_id']`.
    @return {Object} the serialized parameters
  */
  serialize: function(model, params) {
    if (params.length < 1) { return; }
    if (!model) { return; }

    var name = params[0], object = {};

    if (/_id$/.test(name) && params.length === 1) {
      object[name] = get(model, "id");
    } else {
      object = getProperties(model, params);
    }

    return object;
  },

  /**
    A hook you can use to setup the controller for the current route.

    This method is called with the controller for the current route and the
    model supplied by the `model` hook.

    By default, the `setupController` hook sets the `model` property of
    the controller to the `model`.

    If you implement the `setupController` hook in your Route, it will
    prevent this default behavior. If you want to preserve that behavior
    when implementing your `setupController` function, make sure to call
    `_super`:

    ```javascript
    App.PhotosRoute = Ember.Route.extend({
      model: function() {
        return this.store.find('photo');
      },

      setupController: function (controller, model) {
        // Call _super for default behavior
        this._super(controller, model);
        // Implement your custom setup after
        this.controllerFor('application').set('showingPhotos', true);
      }
    });
    ```

    This means that your template will get a proxy for the model as its
    context, and you can act as though the model itself was the context.

    The provided controller will be one resolved based on the name
    of this route.

    If no explicit controller is defined, Ember will automatically create
    an appropriate controller for the model.

    * if the model is an `Ember.Array` (including record arrays from Ember
      Data), the controller is an `Ember.ArrayController`.
    * otherwise, the controller is an `Ember.ObjectController`.

    As an example, consider the router:

    ```javascript
    App.Router.map(function() {
      this.resource('post', { path: '/posts/:post_id' });
    });
    ```

    For the `post` route, a controller named `App.PostController` would
    be used if it is defined. If it is not defined, an `Ember.ObjectController`
    instance would be used.

    Example

    ```javascript
    App.PostRoute = Ember.Route.extend({
      setupController: function(controller, model) {
        controller.set('model', model);
      }
    });
    ```

    @method setupController
    @param {Controller} controller instance
    @param {Object} model
  */
  setupController: function(controller, context, transition) {
    if (controller && (context !== undefined)) {
      set(controller, 'model', context);
    }
  },

  /**
    Returns the controller for a particular route or name.

    The controller instance must already have been created, either through entering the
    associated route or using `generateController`.

    ```javascript
    App.PostRoute = Ember.Route.extend({
      setupController: function(controller, post) {
        this._super(controller, post);
        this.controllerFor('posts').set('currentPost', post);
      }
    });
    ```

    @method controllerFor
    @param {String} name the name of the route or controller
    @return {Ember.Controller}
  */
  controllerFor: function(name, _skipAssert) {
    var container = this.container;
    var route = container.lookup('route:'+name);
    var controller;

    if (route && route.controllerName) {
      name = route.controllerName;
    }

    controller = container.lookup('controller:' + name);

    // NOTE: We're specifically checking that skipAssert is true, because according
    //   to the old API the second parameter was model. We do not want people who
    //   passed a model to skip the assertion.
    Ember.assert("The controller named '"+name+"' could not be found. Make sure " +
                 "that this route exists and has already been entered at least " +
                 "once. If you are accessing a controller not associated with a " +
                 "route, make sure the controller class is explicitly defined.",
                 controller || _skipAssert === true);

    return controller;
  },

  /**
    Generates a controller for a route.

    If the optional model is passed then the controller type is determined automatically,
    e.g., an ArrayController for arrays.

    Example

    ```javascript
    App.PostRoute = Ember.Route.extend({
      setupController: function(controller, post) {
        this._super(controller, post);
        this.generateController('posts', post);
      }
    });
    ```

    @method generateController
    @param {String} name the name of the controller
    @param {Object} model the model to infer the type of the controller (optional)
  */
  generateController: function(name, model) {
    var container = this.container;

    model = model || this.modelFor(name);

    return generateController(container, name, model);
  },

  /**
    Returns the model of a parent (or any ancestor) route
    in a route hierarchy.  During a transition, all routes
    must resolve a model object, and if a route
    needs access to a parent route's model in order to
    resolve a model (or just reuse the model from a parent),
    it can call `this.modelFor(theNameOfParentRoute)` to
    retrieve it.

    Example

    ```javascript
    App.Router.map(function() {
        this.resource('post', { path: '/post/:post_id' }, function() {
            this.resource('comments');
        });
    });

    App.CommentsRoute = Ember.Route.extend({
        afterModel: function() {
            this.set('post', this.modelFor('post'));
        }
    });
    ```

    @method modelFor
    @param {String} name the name of the route
    @return {Object} the model object
  */
  modelFor: function(name) {
    var route = this.container.lookup('route:' + name);
    var transition = this.router ? this.router.router.activeTransition : null;

    // If we are mid-transition, we want to try and look up
    // resolved parent contexts on the current transitionEvent.
    if (transition) {
      var modelLookupName = (route && route.routeName) || name;
      if (transition.resolvedModels.hasOwnProperty(modelLookupName)) {
        return transition.resolvedModels[modelLookupName];
      }
    }

    return route && route.currentModel;
  },

  /**
    A hook you can use to render the template for the current route.

    This method is called with the controller for the current route and the
    model supplied by the `model` hook. By default, it renders the route's
    template, configured with the controller for the route.

    This method can be overridden to set up and render additional or
    alternative templates.

    ```javascript
    App.PostsRoute = Ember.Route.extend({
      renderTemplate: function(controller, model) {
        var favController = this.controllerFor('favoritePost');

        // Render the `favoritePost` template into
        // the outlet `posts`, and display the `favoritePost`
        // controller.
        this.render('favoritePost', {
          outlet: 'posts',
          controller: favController
        });
      }
    });
    ```

    @method renderTemplate
    @param {Object} controller the route's controller
    @param {Object} model the route's model
  */
  renderTemplate: function(controller, model) {
    this.render();
  },

  /**
    `render` is used to render a template into a region of another template
    (indicated by an `{{outlet}}`). `render` is used both during the entry
    phase of routing (via the `renderTemplate` hook) and later in response to
    user interaction.

    For example, given the following minimal router and templates:

    ```javascript
    Router.map(function() {
      this.resource('photos');
    });
    ```

    ```handlebars
    <!-- application.hbs -->
    <div class='something-in-the-app-hbs'>
      {{outlet "anOutletName"}}
    </div>
    ```

    ```handlebars
    <!-- photos.hbs -->
    <h1>Photos</h1>
    ```

    You can render `photos.hbs` into the `"anOutletName"` outlet of
    `application.hbs` by calling `render`:

    ```javascript
    // posts route
    Ember.Route.extend({
      renderTemplate: function(){
        this.render('photos', {
          into: 'application',
          outlet: 'anOutletName'
        })
      }
    });
    ```

    `render` additionally allows you to supply which `view`, `controller`, and
    `model` objects should be loaded and associated with the rendered template.


    ```javascript
    // posts route
    Ember.Route.extend({
      renderTemplate: function(controller, model){
        this.render('posts', {    // the template to render, referenced by name
          into: 'application',    // the template to render into, referenced by name
          outlet: 'anOutletName', // the outlet inside `options.template` to render into.
          view: 'aViewName',      // the view to use for this template, referenced by name
          controller: 'someControllerName', // the controller to use for this template, referenced by name
          model: model            // the model to set on `options.controller`.
        })
      }
    });
    ```

    The string values provided for the template name, view, and controller
    will eventually pass through to the resolver for lookup. See
    Ember.Resolver for how these are mapped to JavaScript objects in your
    application.

    Not all options need to be passed to `render`. Default values will be used
    based on the name of the route specified in the router or the Route's
    `controllerName`, `viewName` and `templateName` properties.

    For example:

    ```javascript
    // router
    Router.map(function() {
      this.route('index');
      this.resource('post', { path: '/posts/:post_id' });
    });
    ```

    ```javascript
    // post route
    PostRoute = App.Route.extend({
      renderTemplate: function() {
        this.render(); // all defaults apply
      }
    });
    ```

    The name of the `PostRoute`, defined by the router, is `post`.

    The following equivalent default options will be applied when
    the Route calls `render`:

    ```javascript
    //
    this.render('post', {  // the template name associated with 'post' Route
      into: 'application', // the parent route to 'post' Route
      outlet: 'main',      // {{outlet}} and {{outlet 'main' are synonymous}},
      view: 'post',        // the view associated with the 'post' Route
      controller: 'post',  // the controller associated with the 'post' Route
    })
    ```

    By default the controller's `model` will be the route's model, so it does not
    need to be passed unless you wish to change which model is being used.

    @method render
    @param {String} name the name of the template to render
    @param {Object} [options] the options
    @param {String} [options.into] the template to render into,
                    referenced by name. Defaults to the parent template
    @param {String} [options.outlet] the outlet inside `options.template` to render into.
                    Defaults to 'main'
    @param {String} [options.controller] the controller to use for this template,
                    referenced by name. Defaults to the Route's paired controller
    @param {String} [options.model] the model object to set on `options.controller`
                    Defaults to the return value of the Route's model hook
  */
  render: function(name, options) {
    Ember.assert("The name in the given arguments is undefined", arguments.length > 0 ? !isNone(arguments[0]) : true);

    var namePassed = typeof name === 'string' && !!name;

    if (typeof name === 'object' && !options) {
      options = name;
      name = this.routeName;
    }

    options = options || {};
    options.namePassed = namePassed;

    var templateName;

    if (name) {
      name = name.replace(/\//g, '.');
      templateName = name;
    } else {
      name = this.routeName;
      templateName = this.templateName || name;
    }

    var viewName = options.view || namePassed && name || this.viewName || name;

    var container = this.container;
    var view = container.lookup('view:' + viewName);
    var template = view ? view.get('template') : null;

    if (!template) {
      template = container.lookup('template:' + templateName);
    }

    if (!view && !template) {
      Ember.assert("Could not find \"" + name + "\" template or view.", Ember.isEmpty(arguments[0]));
      if (get(this.router, 'namespace.LOG_VIEW_LOOKUPS')) {
        Ember.Logger.info("Could not find \"" + name + "\" template or view. Nothing will be rendered", { fullName: 'template:' + name });
      }
      return;
    }

    options = normalizeOptions(this, name, template, options);
    view = setupView(view, container, options);

    if (options.outlet === 'main') { this.lastRenderedTemplate = name; }

    appendView(this, view, options);
  },

  /**
    Disconnects a view that has been rendered into an outlet.

    You may pass any or all of the following options to `disconnectOutlet`:

    * `outlet`: the name of the outlet to clear (default: 'main')
    * `parentView`: the name of the view containing the outlet to clear
       (default: the view rendered by the parent route)

    Example:

    ```javascript
    App.ApplicationRoute = App.Route.extend({
      actions: {
        showModal: function(evt) {
          this.render(evt.modalName, {
            outlet: 'modal',
            into: 'application'
          });
        },
        hideModal: function(evt) {
          this.disconnectOutlet({
            outlet: 'modal',
            parentView: 'application'
          });
        }
      }
    });
    ```

    Alternatively, you can pass the `outlet` name directly as a string.

    Example:

    ```javascript
    hideModal: function(evt) {
      this.disconnectOutlet('modal');
    }
    ```

    @method disconnectOutlet
    @param {Object|String} options the options hash or outlet name
  */
  disconnectOutlet: function(options) {
    if (!options || typeof options === "string") {
      var outletName = options;
      options = {};
      options.outlet = outletName;
    }
    options.parentView = options.parentView ? options.parentView.replace(/\//g, '.') : parentTemplate(this);
    options.outlet = options.outlet || 'main';

    var parentView = this.router._lookupActiveView(options.parentView);
    if (parentView) { parentView.disconnectOutlet(options.outlet); }
  },

  willDestroy: function() {
    this.teardownViews();
  },

  /**
    @private

    @method teardownViews
  */
  teardownViews: function() {
    // Tear down the top level view
    if (this.teardownTopLevelView) { this.teardownTopLevelView(); }

    // Tear down any outlets rendered with 'into'
    var teardownOutletViews = this.teardownOutletViews || [];
    forEach(teardownOutletViews, function(teardownOutletView) {
      teardownOutletView();
    });

    delete this.teardownTopLevelView;
    delete this.teardownOutletViews;
    delete this.lastRenderedTemplate;
  }
});

if (Ember.FEATURES.isEnabled("ember-routing-fire-activate-deactivate-events")) {
  // TODO add mixin directly to `Route` class definition above, once this
  // feature is merged:
  Route.reopen(Evented);
}

var defaultQPMeta = {
  qps: [],
  map: {},
  states: {}
};

function parentRoute(route) {
  var handlerInfo = handlerInfoFor(route, route.router.router.state.handlerInfos, -1);
  return handlerInfo && handlerInfo.handler;
}

function handlerInfoFor(route, handlerInfos, _offset) {
  if (!handlerInfos) { return; }

  var offset = _offset || 0, current;
  for (var i=0, l=handlerInfos.length; i<l; i++) {
    current = handlerInfos[i].handler;
    if (current === route) { return handlerInfos[i+offset]; }
  }
}

function parentTemplate(route) {
  var parent = parentRoute(route), template;

  if (!parent) { return; }

  if (template = parent.lastRenderedTemplate) {
    return template;
  } else {
    return parentTemplate(parent);
  }
}

function normalizeOptions(route, name, template, options) {
  options = options || {};
  options.into = options.into ? options.into.replace(/\//g, '.') : parentTemplate(route);
  options.outlet = options.outlet || 'main';
  options.name = name;
  options.template = template;
  options.LOG_VIEW_LOOKUPS = get(route.router, 'namespace.LOG_VIEW_LOOKUPS');

  Ember.assert("An outlet ("+options.outlet+") was specified but was not found.", options.outlet === 'main' || options.into);

  var controller = options.controller;
  var model = options.model;

  if (options.controller) {
    controller = options.controller;
  } else if (options.namePassed) {
    controller = route.container.lookup('controller:' + name) || route.controllerName || route.routeName;
  } else {
    controller = route.controllerName || route.container.lookup('controller:' + name);
  }

  if (typeof controller === 'string') {
    var controllerName = controller;
    controller = route.container.lookup('controller:' + controllerName);
    if (!controller) {
      throw new EmberError("You passed `controller: '" + controllerName + "'` into the `render` method, but no such controller could be found.");
    }
  }

  if (model) {
    controller.set('model', model);
  }

  options.controller = controller;

  return options;
}

function setupView(view, container, options) {
  if (view) {
    if (options.LOG_VIEW_LOOKUPS) {
      Ember.Logger.info("Rendering " + options.name + " with " + view, { fullName: 'view:' + options.name });
    }
  } else {
    var defaultView = options.into ? 'view:default' : 'view:toplevel';
    view = container.lookup(defaultView);
    if (options.LOG_VIEW_LOOKUPS) {
      Ember.Logger.info("Rendering " + options.name + " with default view " + view, { fullName: 'view:' + options.name });
    }
  }

  if (!get(view, 'templateName')) {
    set(view, 'template', options.template);

    set(view, '_debugTemplateName', options.name);
  }

  set(view, 'renderedName', options.name);
  set(view, 'controller', options.controller);

  return view;
}

function appendView(route, view, options) {
  if (options.into) {
    var parentView = route.router._lookupActiveView(options.into);
    var teardownOutletView = generateOutletTeardown(parentView, options.outlet);
    if (!route.teardownOutletViews) { route.teardownOutletViews = []; }
    replace(route.teardownOutletViews, 0, 0, [teardownOutletView]);
    parentView.connectOutlet(options.outlet, view);
  } else {
    var rootElement = get(route, 'router.namespace.rootElement');
    // tear down view if one is already rendered
    if (route.teardownTopLevelView) {
      route.teardownTopLevelView();
    }
    route.router._connectActiveView(options.name, view);
    route.teardownTopLevelView = generateTopLevelTeardown(view);
    view.appendTo(rootElement);
  }
}

function generateTopLevelTeardown(view) {
  return function() {
    view.destroy();
  };
}

function generateOutletTeardown(parentView, outlet) {
  return function() {
    parentView.disconnectOutlet(outlet);
  };
}

function getFullQueryParams(router, state) {
  if (state.fullQueryParams) { return state.fullQueryParams; }

  state.fullQueryParams = {};
  merge(state.fullQueryParams, state.queryParams);

  var targetRouteName = state.handlerInfos[state.handlerInfos.length-1].name;
  router._deserializeQueryParams(targetRouteName, state.fullQueryParams);
  return state.fullQueryParams;
}

function getQueryParamsFor(route, state) {
  state.queryParamsFor = state.queryParamsFor || {};
  var name = route.routeName;

  if (state.queryParamsFor[name]) { return state.queryParamsFor[name]; }

  var fullQueryParams = getFullQueryParams(route.router, state);

  var params = state.queryParamsFor[name] = {};

  // Copy over all the query params for this route/controller into params hash.
  var qpMeta = get(route, '_qp');
  var qps = qpMeta.qps;
  for (var i = 0, len = qps.length; i < len; ++i) {
    // Put deserialized qp on params hash.
    var qp = qps[i];

    var qpValueWasPassedIn = (qp.prop in fullQueryParams);
    params[qp.prop] = qpValueWasPassedIn ?
                      fullQueryParams[qp.prop] :
                      copyDefaultValue(qp.def);
  }

  return params;
}

function copyDefaultValue(value) {
  if (isArray(value)) {
    return Ember.A(value.slice());
  }
  return value;
}

export default Route;<|MERGE_RESOLUTION|>--- conflicted
+++ resolved
@@ -28,11 +28,8 @@
 
 var slice = Array.prototype.slice;
 
-<<<<<<< HEAD
-=======
 function K() { return this; }
 
->>>>>>> fb30082a
 /**
 @module ember
 @submodule ember-routing

--- conflicted
+++ resolved
@@ -36,11 +36,7 @@
     @private
     @method initState
   */
-<<<<<<< HEAD
-  initState: function() {
-=======
   initState() {
->>>>>>> b0b30e5e
     var history = get(this, 'history') || window.history;
     set(this, 'history', history);
 
@@ -91,11 +87,7 @@
     @method setURL
     @param path {String}
   */
-<<<<<<< HEAD
-  setURL: function(path) {
-=======
   setURL(path) {
->>>>>>> b0b30e5e
     var state = this.getState();
     path = this.formatURL(path);
 
@@ -112,11 +104,7 @@
     @method replaceURL
     @param path {String}
   */
-<<<<<<< HEAD
-  replaceURL: function(path) {
-=======
   replaceURL(path) {
->>>>>>> b0b30e5e
     var state = this.getState();
     path = this.formatURL(path);
 
@@ -135,11 +123,7 @@
     @method getState
     @return state {Object}
   */
-<<<<<<< HEAD
-  getState: function() {
-=======
   getState() {
->>>>>>> b0b30e5e
     if (this.supportsHistory) {
       return get(this, 'history').state;
     }

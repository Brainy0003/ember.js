--- conflicted
+++ resolved
@@ -739,28 +739,4 @@
     view.get('content').pushObject('baz');
   });
 
-<<<<<<< HEAD
-    return EmptyView;
-  }
-});
-
-QUnit.test('Collection with style attribute supports changing content', function() {
-  view = CollectionView.create({
-    attributeBindings: ['style'],
-    style: "width: 100px;",
-    content: Ember.A(['foo', 'bar'])
-  });
-
-  run(function() {
-    view.appendTo('#qunit-fixture');
-  });
-
-  equal(view.$().attr('style'), 'width: 100px;', "width is applied to the element");
-
-  run(function() {
-    view.get('content').pushObject('baz');
-  });
-
-=======
->>>>>>> 2615a955
 });
import { privatize as P } from 'container';
<<<<<<< HEAD
import { environment } from 'ember-environment';
import { EMBER_GLIMMER_TEMPLATE_ONLY_COMPONENTS } from 'ember/features';
=======
import { ENV, environment } from 'ember-environment';
>>>>>>> e3a5652d
import Component from './component';
import Checkbox from './components/checkbox';
import LinkToComponent from './components/link-to';
import TextArea from './components/text_area';
import TextField from './components/text_field';
import {
  DOMChanges,
  DOMTreeConstruction,
  NodeDOMTreeConstruction,
} from './dom';
import Environment from './environment';
import loc from './helpers/loc';
import { InertRenderer, InteractiveRenderer } from './renderer';
import TemplateOptions from './template-options';
import ComponentTemplate from './templates/component';
import OutletTemplate from './templates/outlet';
import RootTemplate from './templates/root';
import OutletView from './views/outlet';
<<<<<<< HEAD
=======
import loc from './helpers/loc';
>>>>>>> e3a5652d

interface Registry {
  injection(name: string, name2: string, name3: string): void;
  register(name: string, value: any): void;
  optionsForType(type: string, options: any): void;
}

export function setupApplicationRegistry(registry: Registry) {
  registry.injection('service:-glimmer-environment', 'appendOperations', 'service:-dom-tree-construction');
  registry.injection('renderer', 'env', 'service:-glimmer-environment');

  registry.register(P`template:-root`, RootTemplate);
  registry.injection('renderer', 'rootTemplate', P`template:-root`);

  registry.register('renderer:-dom', InteractiveRenderer);
  registry.register('renderer:-inert', InertRenderer);

  if (environment.hasDOM) {
    registry.injection('service:-glimmer-environment', 'updateOperations', 'service:-dom-changes');
  }

  registry.register('service:-dom-changes', {
    create({ document }: { document: HTMLDocument }) {
      return new DOMChanges(document);
    },
  });

  registry.register('service:-dom-tree-construction', {
    create({ document }: { document: HTMLDocument }) {
      let Implementation = environment.hasDOM ? DOMTreeConstruction : NodeDOMTreeConstruction;
      return new Implementation(document);
    },
  });
}

export function setupEngineRegistry(registry: Registry) {
  registry.register('view:-outlet', OutletView);
  registry.register('template:-outlet', OutletTemplate);
  registry.injection('view:-outlet', 'template', 'template:-outlet');

  registry.injection('service:-dom-changes', 'document', 'service:-document');
  registry.injection('service:-dom-tree-construction', 'document', 'service:-document');

  registry.register(P`template:components/-default`, ComponentTemplate);

  registry.register('service:-glimmer-environment', Environment);

  registry.register(P`template-options:main`, TemplateOptions);

  registry.injection('template', 'options', P`template-options:main`);

  registry.optionsForType('helper', { instantiate: false });

  registry.register('helper:loc', loc);

  registry.register('component:-text-field', TextField);
  registry.register('component:-text-area', TextArea);
  registry.register('component:-checkbox', Checkbox);
  registry.register('component:link-to', LinkToComponent);

  if (!ENV._TEMPLATE_ONLY_GLIMMER_COMPONENTS) {
    registry.register(P`component:-default`, Component);
  }
}<|MERGE_RESOLUTION|>--- conflicted
+++ resolved
@@ -1,10 +1,5 @@
 import { privatize as P } from 'container';
-<<<<<<< HEAD
-import { environment } from 'ember-environment';
-import { EMBER_GLIMMER_TEMPLATE_ONLY_COMPONENTS } from 'ember/features';
-=======
 import { ENV, environment } from 'ember-environment';
->>>>>>> e3a5652d
 import Component from './component';
 import Checkbox from './components/checkbox';
 import LinkToComponent from './components/link-to';
@@ -23,10 +18,6 @@
 import OutletTemplate from './templates/outlet';
 import RootTemplate from './templates/root';
 import OutletView from './views/outlet';
-<<<<<<< HEAD
-=======
-import loc from './helpers/loc';
->>>>>>> e3a5652d
 
 interface Registry {
   injection(name: string, name2: string, name3: string): void;

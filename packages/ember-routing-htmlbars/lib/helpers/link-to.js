--- conflicted
+++ resolved
@@ -307,17 +307,10 @@
     var linkTitle = params.shift();
     var parseTextAsHTML = options.morph.parseTextAsHTML;
 
-<<<<<<< HEAD
-    if (shouldEscape) {
-      hash.layout = inlineEscapedLinkTo;
-    } else {
-      hash.layout = inlineUnescapedLinkTo;
-=======
     if (parseTextAsHTML) {
       hash.layout = inlineUnescapedLinkTo;
     } else {
       hash.layout = inlineEscapedLinkTo;
->>>>>>> 97b161b3
     }
 
     hash.linkTitle = linkTitle;

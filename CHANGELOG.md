--- conflicted
+++ resolved
@@ -1,12 +1,9 @@
 # Ember Changelog
 
-<<<<<<< HEAD
-=======
 ### Canary
 
 - [#3852](https://github.com/emberjs/ember.js/pull/3852) [BREAKING BUGFIX] Do not assume null Ember.get targets always refer to a global
 
->>>>>>> 03003966
 ### 1.11.0 (March 28, 2015)
 
 - [#10736](https://github.com/emberjs/ember.js/pull/10736) [BUGFIX] Fix issue with Query Params when using `Ember.ObjectController` (regression from `ObjectController` deprecation).
@@ -67,8 +64,6 @@
 - [#10353](https://github.com/emberjs/ember.js/pull/10353) Avoid creating context bindings for collection views [@mmun](https://github.com/mmun)
 - [#10093](https://github.com/emberjs/ember.js/pull/10093) [FEATURE] Implement {{component}} helper [@lukemelia](https://github.com/lukemelia)
 
-<<<<<<< HEAD
-=======
 ### 1.10.0 (February 7, 2015)
 
 * [BUGFIX] Ensure that property case is normalized.
@@ -140,7 +135,6 @@
 * Deprecate setting ContainerView#childViews.
 * [FEATURE] ember-htmlbars - Enable the HTMLBars rendering engine.
 * [FEATURE] ember-htmlbars-block-params - Enable block params feature for HTMLBars.
->>>>>>> 03003966
 
 ### 1.9.1 (December 23, 2014)
 

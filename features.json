--- conflicted
+++ resolved
@@ -3,25 +3,11 @@
     "features-stripped-test": false,
     "ember-routing-named-substates": true,
     "mandatory-setter": "development-only",
-<<<<<<< HEAD
-    "ember-htmlbars-component-generation": false,
-=======
     "ember-htmlbars-component-generation": null,
->>>>>>> 03003966
     "ember-htmlbars-component-helper": true,
     "ember-htmlbars-inline-if-helper": true,
     "ember-htmlbars-attribute-syntax": true,
     "ember-routing-transitioning-classes": true,
-<<<<<<< HEAD
-    "new-computed-syntax": false,
-    "ember-testing-checkbox-helpers": false,
-    "ember-metal-stream": false,
-    "ember-htmlbars-each-with-index": true,
-    "ember-application-instance-initializers": false,
-    "ember-application-initializer-context": false,
-    "ember-router-willtransition": true,
-    "ember-application-visit": false
-=======
     "new-computed-syntax": true,
     "ember-testing-checkbox-helpers": null,
     "ember-metal-stream": null,
@@ -33,7 +19,6 @@
     "ember-views-component-block-info": null,
     "ember-routing-core-outlet": null,
     "ember-libraries-isregistered": null
->>>>>>> 03003966
   },
   "debugStatements": [
     "Ember.warn",

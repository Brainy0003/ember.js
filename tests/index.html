--- conflicted
+++ resolved
@@ -55,12 +55,7 @@
         // Don't worry about jQuery version
         ENV['FORCE_JQUERY'] = true;
 
-<<<<<<< HEAD
-        // Don't worry about jQuery version
-        ENV['RAISE_ON_DEPRECATION'] = !!QUnit.urlParams.raiseonunhandleddeprecation;
-=======
         ENV['RAISE_ON_DEPRECATION'] = true;
->>>>>>> fb30082a
       })();
     </script>
 
@@ -122,11 +117,6 @@
         QUnit.config.urlConfig.push({ id: 'enableoptionalfeatures', label: "Enable Opt Features"});
         // Handle extending prototypes
         QUnit.config.urlConfig.push({ id: 'extendprototypes', label: 'Extend Prototypes'});
-<<<<<<< HEAD
-        // Raise on unhandled deprecation
-        QUnit.config.urlConfig.push({ id: 'raiseonunhandleddeprecation', label: 'Raise on Deprecation'});
-=======
->>>>>>> fb30082a
         // Handle JSHint
         QUnit.config.urlConfig.push('nojshint');
       })();

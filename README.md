# Ember.js [![Build Status](https://secure.travis-ci.org/emberjs/ember.js.svg?branch=master)](http://travis-ci.org/emberjs/ember.js) [![Code Climate](https://codeclimate.com/github/emberjs/ember.js.svg)](https://codeclimate.com/github/emberjs/ember.js) [![Slack](https://ember-community-slackin.herokuapp.com/badge.svg)](https://ember-community-slackin.herokuapp.com)
[![Sauce Test Status](https://saucelabs.com/browser-matrix/ember-ci.svg)](https://saucelabs.com/u/ember-ci)


Ember.js is a JavaScript framework that does all of the heavy lifting
that you'd normally have to do by hand. There are tasks that are common
to every web app; Ember.js does those things for you, so you can focus
on building killer features and UI.

- [Website](http://emberjs.com)
- [Guides](http://guides.emberjs.com)
- [API](http://emberjs.com/api)
- [Community](http://emberjs.com/community)
- [Blog](http://emberjs.com/blog)
- [Builds](http://emberjs.com/builds)

# Building Ember.js

<<<<<<< HEAD
1. Ensure that [Node.js](http://nodejs.org/) is installed.
2. Run `git clone https://github.com/emberjs/ember.js.git && cd ember.js`.
3. Run `git config core.symlinks true` to ensure that symlinks are enabled.
4. Run `git reset --hard HEAD` to reset to HEAD with symlinks.
5. Run `npm install` to ensure the required dependencies are installed.
6. Run `npm run build` to build Ember.js. The builds will be placed in the `dist/` directory.
=======
1. Ensure that [Node.js](http://nodejs.org/) and [bower](http://bower.io/) are installed.
2. Run `npm install` to ensure the required dependencies are installed.
3. Run `bower install` to ensure required web dependencies are installed.
4. Run `npm run build` to build Ember.js. The builds will be placed in the `dist/` directory.
>>>>>>> 39ea4ed4

## npm install troubleshooting

If you encounter a problem with downloading dependencies like:

```
npm ERR! registry error parsing json
```

consider upgrading `npm` with:

```
npm install -g npm@latest
```

You can find more information in [Upgrading on *nix (OSX, Linux, etc.)](https://github.com/npm/npm/wiki/Troubleshooting#upgrading-on-nix-osx-linux-etc) npm wiki page.

# Contribution

See [CONTRIBUTING.md](https://github.com/emberjs/ember.js/blob/master/CONTRIBUTING.md)

# How to Run Unit Tests

Pull requests should pass the Ember.js unit tests. Do the following to run these tests.

1. Follow the setup steps listed above under [Building Ember.js](#building-emberjs).

2. To start the development server, run `npm start`.

3. To run all tests, visit <http://localhost:4200/>.

4. To test a specific package, visit `http://localhost:4200/tests/index.html?package=PACKAGE_NAME`. Replace
`PACKAGE_NAME` with the name of the package you want to test. For
example:

  * [Ember.js Runtime](http://localhost:4200/tests/index.html?package=ember-runtime)
  * [Ember.js Views](http://localhost:4200/tests/index.html?package=ember-views)
  * [Ember.js Handlebars](http://localhost:4200/tests/index.html?package=ember-handlebars)

To test multiple packages, you can separate them with commas.

You can also pass `jquery=VERSION` in the test URL to test different
versions of jQuery.

## From the CLI

1. Install phantomjs from http://phantomjs.org.

2. Run `npm test` to run a basic test suite or run `TEST_SUITE=all npm test` to
   run a more comprehensive suite.

## From ember-cli

1. `ember test --server`
2. connect the browsers you want
3. if phantom didn't connect automatically, you can run `./bin/connect-phantom-to <optional-port>`

To run a specific browser, you can use the `--launch` flag

* `ember test --server --launch SL_Firefox_Current`
* `ember test --launch SL_Firefox_Current`<|MERGE_RESOLUTION|>--- conflicted
+++ resolved
@@ -16,19 +16,13 @@
 
 # Building Ember.js
 
-<<<<<<< HEAD
-1. Ensure that [Node.js](http://nodejs.org/) is installed.
+1. Ensure that [Node.js](http://nodejs.org/) and [bower](http://bower.io/) are installed.
 2. Run `git clone https://github.com/emberjs/ember.js.git && cd ember.js`.
 3. Run `git config core.symlinks true` to ensure that symlinks are enabled.
 4. Run `git reset --hard HEAD` to reset to HEAD with symlinks.
 5. Run `npm install` to ensure the required dependencies are installed.
-6. Run `npm run build` to build Ember.js. The builds will be placed in the `dist/` directory.
-=======
-1. Ensure that [Node.js](http://nodejs.org/) and [bower](http://bower.io/) are installed.
-2. Run `npm install` to ensure the required dependencies are installed.
-3. Run `bower install` to ensure required web dependencies are installed.
-4. Run `npm run build` to build Ember.js. The builds will be placed in the `dist/` directory.
->>>>>>> 39ea4ed4
+6. Run `bower install` to ensure required web dependencies are installed.
+7. Run `npm run build` to build Ember.js. The builds will be placed in the `dist/` directory.
 
 ## npm install troubleshooting
 
